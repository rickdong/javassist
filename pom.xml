<project xmlns="http://maven.apache.org/POM/4.0.0" xmlns:xsi="http://www.w3.org/2001/XMLSchema-instance" xsi:schemaLocation="http://maven.apache.org/POM/4.0.0 http://maven.apache.org/maven-v4_0_0.xsd">
  <modelVersion>4.0.0</modelVersion>
  <groupId>org.javassist</groupId>
  <artifactId>javassist</artifactId>
  <packaging>bundle</packaging>
  <description>
  	Javassist (JAVA programming ASSISTant) makes Java bytecode manipulation
    simple.  It is a class library for editing bytecodes in Java.
  </description>
<<<<<<< HEAD
  <version>3.24.0-GA-atom</version>
=======
  <version>3.26.0-GA</version>
>>>>>>> 15070914
  <name>Javassist</name>
  <url>http://www.javassist.org/</url>

  <properties>
    <project.build.sourceEncoding>UTF-8</project.build.sourceEncoding>
  </properties>
  <organization>
    <name>Shigeru Chiba, www.javassist.org</name>
  </organization>

  <issueManagement>
    <system>JIRA</system>
    <url>https://jira.jboss.org/jira/browse/JASSIST/</url>
  </issueManagement>
  <licenses>
    <!-- this is the license under which javassist is usually distributed
      -->
    <license>
      <name>MPL 1.1</name>
      <url>http://www.mozilla.org/MPL/MPL-1.1.html</url>
    </license>
    <!-- this is the license under which javassist is distributed when
	 it is bundled with JBoss
      -->
    <license>
      <name>LGPL 2.1</name>
      <url>http://www.gnu.org/licenses/lgpl-2.1.html</url>
    </license>
    <!-- this is the license under which javassist can be distributed.
      -->
    <license>
      <name>Apache License 2.0</name>
      <url>http://www.apache.org/licenses/</url>
    </license>
  </licenses>

  <scm>
    <connection>scm:git:git@github.com:jboss-javassist/javassist.git</connection>
    <developerConnection>scm:git:git@github.com:jboss-javassist/javassist.git</developerConnection>
    <url>scm:git:git@github.com:jboss-javassist/javassist.git</url>
  </scm>

  <developers>
    <developer>
      <id>chiba</id>
      <name>Shigeru Chiba</name>
      <email>chiba@javassist.org</email>
      <organization>The Javassist Project</organization>
      <organizationUrl>http://www.javassist.org/</organizationUrl>
      <roles>
        <role>project lead</role>
      </roles>
      <timezone>9</timezone>
    </developer>

    <developer>
      <id>adinn</id>
      <name>Andrew Dinn</name>
      <email>adinn@redhat.com</email>
      <organization>JBoss</organization>
      <organizationUrl>http://www.jboss.org/</organizationUrl>
      <roles>
        <role>contributing developer</role>
      </roles>
      <timezone>0</timezone>
    </developer>

    <developer>
      <id>kabir.khan@jboss.com</id>
      <name>Kabir Khan</name>
      <email>kabir.khan@jboss.com</email>
      <organization>JBoss</organization>
      <organizationUrl>http://www.jboss.org/</organizationUrl>
      <roles>
        <role>contributing developer</role>
      </roles>
      <timezone>0</timezone>
    </developer>
    
    <developer>
      <id>scottmarlow</id>
      <name>Scott Marlow</name>
      <email>smarlow@redhat.com</email>
      <organization>JBoss</organization>
      <organizationUrl>http://www.jboss.org/</organizationUrl>
      <roles>
        <role>contributing developer</role>
      </roles>
      <timezone>-5</timezone>
    </developer>


  </developers>

  <distributionManagement>
  <!--  
      You need entries in your .m2/settings.xml like this:
   <servers>
    <server>
       <id>jboss-releases-repository</id>
       <username>your_jboss.org_username</username>
       <password>password</password>
    </server>
    <server>
       <id>jboss-snapshots-repository</id>
       <username>your_jboss.org_username</username>
       <password>password</password>
    </server>
  </servers>
  
  To deploy a snapshot, you need to run
  
  mvn deploy -Dversion=3.x.y-SNAPSHOT

  To deploy a release you need to change the version to 3.x.y.GA and run

  mvn deploy
    -->
    <repository>
      <id>jboss-releases-repository</id>
      <name>JBoss Releases Repository</name>
      <url>https://repository.jboss.org/nexus/service/local/staging/deploy/maven2/</url>
    </repository>
    <snapshotRepository>
      <id>jboss-snapshots-repository</id>
      <name>JBoss Snapshots Repository</name>
      <url>https://repository.jboss.org/nexus/content/repositories/snapshots/</url>
    </snapshotRepository>
  </distributionManagement>
  <build>
    <sourceDirectory>src/main/</sourceDirectory>
    <testSourceDirectory>src/test/</testSourceDirectory>
    <testResources>
      <testResource>
        <directory>src/test/resources</directory>
      </testResource>
    </testResources>
    <plugins>
      <plugin>
        <groupId>org.apache.maven.plugins</groupId>
        <artifactId>maven-compiler-plugin</artifactId>
        <version>3.2</version>
        <configuration>
          <source>1.8</source>
          <target>1.8</target>
          <testSource>11</testSource>
          <testTarget>11</testTarget>
          <testCompilerArgument>-parameters</testCompilerArgument>
        </configuration>
      </plugin>
      <plugin>
        <groupId>org.apache.maven.plugins</groupId>
        <artifactId>maven-surefire-plugin</artifactId>
        <version>2.18.1</version>
        <configuration>
          <includes>
            <include>javassist/JvstTest.java</include>
          </includes>
          <forkMode>once</forkMode>
          <additionalClasspathElements>
            <additionalClasspathElement>resources</additionalClasspathElement>
          </additionalClasspathElements>
          <workingDirectory>${project.build.directory}/runtest</workingDirectory>
        </configuration>
      </plugin>
      <plugin>
        <groupId>org.apache.maven.plugins</groupId>
        <artifactId>maven-jar-plugin</artifactId>
        <version>2.6</version>
        <configuration>
          <archive>
            <manifest>
              <mainClass>javassist.CtClass</mainClass>
              <addDefaultSpecificationEntries>true</addDefaultSpecificationEntries>
            </manifest>
          </archive>
        </configuration>
      </plugin>
      <plugin>
        <artifactId>maven-source-plugin</artifactId>
        <version>2.0.4</version>
        <executions>
          <execution>
            <id>attach-sources</id>
            <goals>
              <goal>jar</goal>
            </goals>
          </execution>
        </executions>
        <inherited>true</inherited>
      </plugin>
      <plugin>
        <groupId>org.apache.maven.plugins</groupId>
        <artifactId>maven-javadoc-plugin</artifactId>
        <version>3.0.1</version>
	<configuration>
	  <attach>true</attach>
          <excludePackageNames>javassist.compiler:javassist.convert:javassist.scopedpool:javassist.bytecode.stackmap</excludePackageNames>
          <bottom><![CDATA[<i>Javassist, a Java-bytecode translator toolkit.<br>
Copyright (C) 1999- Shigeru Chiba. All Rights Reserved.</i>]]></bottom>
          <show>public</show>
          <nohelp>true</nohelp>
          <doclint>none</doclint>
	</configuration>
      </plugin>
      <plugin>
        <groupId>org.apache.felix</groupId>
        <artifactId>maven-bundle-plugin</artifactId>
        <version>3.3.0</version>
        <executions>
          <execution>
            <id>bundle-manifest</id>
            <phase>process-classes</phase>
            <goals>
              <goal>manifest</goal>
            </goals>
          </execution>
        </executions>
        <configuration>
          <supportedProjectTypes>
            <supportedProjectType>jar</supportedProjectType>
            <supportedProjectType>bundle</supportedProjectType>
            <supportedProjectType>war</supportedProjectType>
          </supportedProjectTypes>
          <instructions>
            <Bundle-SymbolicName>${project.artifactId}</Bundle-SymbolicName>
            <Bundle-Version>${project.version}</Bundle-Version>
            <Import-Package>!com.sun.jdi.*</Import-Package>	
            <Export-Package>!com.sun.jdi.*,javassist.*;version="${project.version}"</Export-Package>
          </instructions>
        </configuration>
        <extensions>true</extensions>
      </plugin>
    </plugins>
  </build>
  <profiles>
    <!-- profile for releasing to sonatype repo
	 exercise with mvn -PcentralRelease
      -->
    <profile>
      <id>centralRelease</id>
      <!-- obviously we need to use the Sonatype staging repo for upload -->
      <distributionManagement>
	<repository>
	  <id>sonatype-releases-repository</id>
	  <name>Sonatype Releases Repository</name>
	  <url>https://oss.sonatype.org/service/local/staging/deploy/maven2</url>
	</repository>
      </distributionManagement>
      <!-- we need to be able to sign the jars we install -->
      <build>
        <plugins>
          <plugin>
            <groupId>org.apache.maven.plugins</groupId>
            <artifactId>maven-gpg-plugin</artifactId>
            <configuration>
              <passphrase>${gpg.passphrase}</passphrase>
              <useAgent>${gpg.useAgent}</useAgent>
            </configuration>
            <executions>
              <execution>
                <id>sign-artifacts</id>
                <phase>verify</phase>
                <goals>
                  <goal>sign</goal>
                </goals>
              </execution>
            </executions>
          </plugin>
        </plugins>
      </build>
    </profile>
    <!-- profiles to add tools jar containing com.sun.jdi code
	 needed by sample code
	 -->
    <profile>
      <id>default-tools</id>
      <activation>
        <jdk>[,1.8]</jdk>
      </activation>
      <dependencies>
        <dependency>
          <groupId>com.sun</groupId>
          <artifactId>tools</artifactId>
          <version>${java.version}</version>
          <scope>system</scope>
          <optional>true</optional>
          <systemPath>${java.home}/../lib/tools.jar</systemPath>
        </dependency>
      </dependencies>
    </profile>
    <profile>
      <id>java9-tools</id>
      <activation>
        <jdk>[1.9,]</jdk>
      </activation>
      <dependencies>
        <dependency>
          <groupId>com.sun</groupId>
          <artifactId>tools</artifactId>
          <version>${java.version}</version>
          <scope>system</scope>
          <optional>true</optional>
          <systemPath>${java.home}/lib/jrt-fs.jar</systemPath>
        </dependency>
      </dependencies>
    </profile>
  </profiles>
  <dependencies>
    <dependency>
        <groupId>junit</groupId>
        <artifactId>junit</artifactId>
        <version>4.12</version>
        <scope>test</scope>
    </dependency>
    <dependency>
        <groupId>org.hamcrest</groupId>
        <artifactId>hamcrest-all</artifactId>
        <version>1.3</version>
        <scope>test</scope>
    </dependency>
  </dependencies>
</project>
<|MERGE_RESOLUTION|>--- conflicted
+++ resolved
@@ -7,11 +7,7 @@
   	Javassist (JAVA programming ASSISTant) makes Java bytecode manipulation
     simple.  It is a class library for editing bytecodes in Java.
   </description>
-<<<<<<< HEAD
-  <version>3.24.0-GA-atom</version>
-=======
-  <version>3.26.0-GA</version>
->>>>>>> 15070914
+  <version>3.26.0-GA-atom</version>
   <name>Javassist</name>
   <url>http://www.javassist.org/</url>
 
