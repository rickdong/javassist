--- conflicted
+++ resolved
@@ -7,12 +7,7 @@
   	Javassist (JAVA programming ASSISTant) makes Java bytecode manipulation
     simple.  It is a class library for editing bytecodes in Java.
   </description>
-<<<<<<< HEAD
-  <!-- <version>3.22.0-CR2</version> -->
-  <version>3.20.0-GA-atom</version>
-=======
-  <version>3.24.0-GA</version>
->>>>>>> f0008447
+  <version>3.24.0-GA-atom</version>
   <name>Javassist</name>
   <url>http://www.javassist.org/</url>
 
@@ -156,17 +151,10 @@
         <artifactId>maven-compiler-plugin</artifactId>
         <version>3.2</version>
         <configuration>
-<<<<<<< HEAD
-          <source>1.7</source>
-          <target>1.7</target>
-          <testSource>1.8</testSource>
-          <testTarget>1.8</testTarget>
-=======
           <source>1.8</source>
           <target>1.8</target>
           <testSource>11</testSource>
           <testTarget>11</testTarget>
->>>>>>> f0008447
           <testCompilerArgument>-parameters</testCompilerArgument>
         </configuration>
       </plugin>
