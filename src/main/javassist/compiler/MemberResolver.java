--- conflicted
+++ resolved
@@ -103,18 +103,9 @@
         // If the class is an array type, the class file is null.
         // If so, search the super class java.lang.Object for clone() etc.
         if (cf != null) {
-<<<<<<< HEAD
-            List list = cf.getMethods();
-            int n = list.size();
-            for (int i = 0; i < n; ++i) {
-                MethodInfo minfo = (MethodInfo)list.get(i);
-                if (minfo.getName().equals(methodName)
-                    && (minfo.getAccessFlags() & AccessFlag.BRIDGE) == 0) {
-=======
             List<MethodInfo> ms1 = cf.getMethods(methodName);
             for (MethodInfo minfo : ms1) {
-                if (minfo.getName().equals(methodName)) {
->>>>>>> a6fd61b7
+                if (minfo.getName().equals(methodName) && (minfo.getAccessFlags() & AccessFlag.BRIDGE) == 0) {
                     int res = compareSignature(minfo.getDescriptor(),
                                            argTypes, argDims, argClassNames);
                     if (res != NO) {
