--- conflicted
+++ resolved
@@ -16,29 +16,14 @@
 
 package javassist.compiler;
 
-<<<<<<< HEAD
 import java.util.WeakHashMap;
 import java.util.concurrent.ConcurrentHashMap;
 import java.util.concurrent.ConcurrentMap;
 import java.util.List;
 import java.lang.ref.Reference;
 import java.lang.ref.WeakReference;
-=======
-import java.lang.ref.Reference;
-import java.lang.ref.WeakReference;
-import java.util.Hashtable;
->>>>>>> f0008447
 import java.util.Iterator;
-import java.util.List;
-import java.util.Map;
-import java.util.WeakHashMap;
-
-<<<<<<< HEAD
-import javassist.*;
-import javassist.bytecode.*;
-import javassist.compiler.ast.*;
 import javassist.util.JvmNamesCache;
-=======
 import javassist.ClassPool;
 import javassist.CtClass;
 import javassist.CtField;
@@ -53,7 +38,6 @@
 import javassist.compiler.ast.Declarator;
 import javassist.compiler.ast.Keyword;
 import javassist.compiler.ast.Symbol;
->>>>>>> f0008447
 
 /* Code generator methods depending on javassist.* classes.
  */
@@ -127,16 +111,9 @@
         // If the class is an array type, the class file is null.
         // If so, search the super class java.lang.Object for clone() etc.
         if (cf != null) {
-<<<<<<< HEAD
             List<MethodInfo> ms1 = cf.getMethods(methodName);
             for (MethodInfo minfo : ms1) {
                 if (minfo.getName().equals(methodName) && (minfo.getAccessFlags() & AccessFlag.BRIDGE) == 0) {
-=======
-            List<MethodInfo> list = cf.getMethods();
-            for (MethodInfo minfo:list) {
-                if (minfo.getName().equals(methodName)
-                    && (minfo.getAccessFlags() & AccessFlag.BRIDGE) == 0) {
->>>>>>> f0008447
                     int res = compareSignature(minfo.getDescriptor(),
                                            argTypes, argDims, argClassNames);
                     if (res != NO) {
@@ -426,11 +403,7 @@
     public CtClass lookupClass(String name, boolean notCheckInner)
         throws CompileError
     {
-<<<<<<< HEAD
         ConcurrentMap<String, String> cache = getInvalidNames();
-=======
-        Map<String,String> cache = getInvalidNames();
->>>>>>> f0008447
         String found = cache.get(name);
         if (found == INVALID)
             throw new CompileError("no such class: " + name);
@@ -452,19 +425,12 @@
     }
 
     private static final String INVALID = "<invalid>";
-<<<<<<< HEAD
     private final static WeakHashMap<ClassPool, Reference<ConcurrentMap<String,String>>> invalidNamesMap = new WeakHashMap<>();
     private ConcurrentMap<String, String> invalidNames = null;
-=======
-    private static Map<ClassPool, Reference<Map<String,String>>> invalidNamesMap =
-            new WeakHashMap<ClassPool, Reference<Map<String,String>>>();
-    private Map<String,String> invalidNames = null;
->>>>>>> f0008447
 
     // for unit tests
     public static int getInvalidMapSize() { return invalidNamesMap.size(); }
 
-<<<<<<< HEAD
     private ConcurrentMap<String, String> getInvalidNames() {
         ConcurrentMap<String, String> ht = invalidNames;
         if (ht == null) {
@@ -476,19 +442,6 @@
                 if (ht == null) {
                     ht = new ConcurrentHashMap<String, String>(5000);
                     invalidNamesMap.put(classPool, new WeakReference<ConcurrentMap<String,String>>(ht));
-=======
-    private Map<String,String> getInvalidNames() {
-        Map<String,String> ht = invalidNames;
-        if (ht == null) {
-            synchronized (MemberResolver.class) {
-                Reference<Map<String,String>> ref = invalidNamesMap.get(classPool);
-                if (ref != null)
-                    ht = ref.get();
-
-                if (ht == null) {
-                    ht = new Hashtable<String,String>();
-                    invalidNamesMap.put(classPool, new WeakReference<Map<String,String>>(ht));
->>>>>>> f0008447
                 }
             }
 
@@ -538,17 +491,11 @@
                 int i = classname.lastIndexOf('.');
                 if (i < 0)
                     throw e;
-<<<<<<< HEAD
                 else {
                     StringBuilder sbuf = new StringBuilder(classname);
                     sbuf.setCharAt(i, '$');
                     classname = sbuf.toString();
                 }
-=======
-                StringBuffer sbuf = new StringBuffer(classname);
-                sbuf.setCharAt(i, '$');
-                classname = sbuf.toString();
->>>>>>> f0008447
             }
         } while (cc == null);
         return cc;
@@ -562,12 +509,8 @@
     public String resolveClassName(ASTList name) throws CompileError {
         if (name == null)
             return null;
-<<<<<<< HEAD
         else
             return JvmNamesCache.javaToJvmName(lookupClassByName(name).getName());
-=======
-        return javaToJvmName(lookupClassByName(name).getName());
->>>>>>> f0008447
     }
 
     /* Expands a simple class name to java.lang.*.
@@ -576,12 +519,8 @@
     public String resolveJvmClassName(String jvmName) throws CompileError {
         if (jvmName == null)
             return null;
-<<<<<<< HEAD
         else
             return JvmNamesCache.javaToJvmName(lookupClassByJvmName(jvmName).getName());
-=======
-        return javaToJvmName(lookupClassByJvmName(jvmName).getName());
->>>>>>> f0008447
     }
 
     public static CtClass getSuperclass(CtClass c) throws CompileError {
