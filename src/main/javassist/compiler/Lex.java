--- conflicted
+++ resolved
@@ -426,7 +426,6 @@
         int t = ktable.lookup(name);
         if (t >= 0)
             return t;
-<<<<<<< HEAD
         else {
             /* tbuf.toString() is executed quickly since it does not
              * need memory copy.  Using a hand-written extensible
@@ -438,17 +437,6 @@
             token.textValue = name;
             return Identifier;
         }
-=======
-        /* tbuf.toString() is executed quickly since it does not
-         * need memory copy.  Using a hand-written extensible
-         * byte-array class instead of StringBuffer is not a good idea
-         * for execution speed.  Converting a byte array to a String
-         * object is very slow.  Using an extensible char array
-         * might be OK.
-         */
-        token.textValue = name;
-        return Identifier;
->>>>>>> f0008447
     }
 
     private static final KeywordTable ktable = new KeywordTable();
