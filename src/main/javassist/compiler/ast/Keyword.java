/*
 * Javassist, a Java-bytecode translator toolkit.
 * Copyright (C) 1999- Shigeru Chiba. All Rights Reserved.
 *
 * The contents of this file are subject to the Mozilla Public License Version
 * 1.1 (the "License"); you may not use this file except in compliance with
 * the License.  Alternatively, the contents of this file may be used under
 * the terms of the GNU Lesser General Public License Version 2.1 or later,
 * or the Apache License Version 2.0.
 *
 * Software distributed under the License is distributed on an "AS IS" basis,
 * WITHOUT WARRANTY OF ANY KIND, either express or implied. See the License
 * for the specific language governing rights and limitations under the
 * License.
 */

package javassist.compiler.ast;

import javassist.compiler.CompileError;
import javassist.compiler.TokenId;

/**
 * Keyword.
 */
public class Keyword extends ASTree {
<<<<<<< HEAD
    
    public static final Keyword TRUE = new Keyword(TokenId.TRUE);
    
    public static final Keyword FALSE = new Keyword(TokenId.FALSE);
    
    public static final Keyword THIS = new Keyword(TokenId.THIS);
    
    public static final Keyword SUPER = new Keyword(TokenId.SUPER);
    
    public static final Keyword NULL = new Keyword(TokenId.NULL);
    
    public static final Keyword ABSTRACT = new Keyword(TokenId.ABSTRACT);
    
    public static final Keyword FINAL = new Keyword(TokenId.FINAL);
    
    public static final Keyword PUBLIC = new Keyword(TokenId.PUBLIC);
    
    public static final Keyword PROTECTED = new Keyword(TokenId.PROTECTED);
    
    public static final Keyword PRIVATE = new Keyword(TokenId.PRIVATE);
    
    public static final Keyword SYNCHRONIZED = new Keyword(TokenId.SYNCHRONIZED);
    
    public static final Keyword STATIC = new Keyword(TokenId.STATIC);
    
    public static final Keyword VOLATILE = new Keyword(TokenId.VOLATILE);
    
    public static final Keyword TRANSIENT = new Keyword(TokenId.TRANSIENT);
    
    public static final Keyword STRICT = new Keyword(TokenId.STRICT);

=======
    /** default serialVersionUID */
    private static final long serialVersionUID = 1L;
>>>>>>> f0008447
    protected int tokenId;

    public Keyword(int token) {
        tokenId = token;
    }

    public int get() { return tokenId; }

    @Override
    public String toString() { return "id:" + tokenId; }

    @Override
    public void accept(Visitor v) throws CompileError { v.atKeyword(this); }
}<|MERGE_RESOLUTION|>--- conflicted
+++ resolved
@@ -23,7 +23,6 @@
  * Keyword.
  */
 public class Keyword extends ASTree {
-<<<<<<< HEAD
     
     public static final Keyword TRUE = new Keyword(TokenId.TRUE);
     
@@ -55,10 +54,9 @@
     
     public static final Keyword STRICT = new Keyword(TokenId.STRICT);
 
-=======
     /** default serialVersionUID */
     private static final long serialVersionUID = 1L;
->>>>>>> f0008447
+
     protected int tokenId;
 
     public Keyword(int token) {
