--- conflicted
+++ resolved
@@ -18,44 +18,13 @@
 
 import java.util.ArrayList;
 import java.util.Arrays;
-<<<<<<< HEAD
+import java.util.List;
+
 import javassist.compiler.ast.*;
 import javassist.util.JvmNamesCache;
 import javassist.bytecode.*;
 
-/* The code generator is implemeted by three files:
-=======
-import java.util.List;
-
-import javassist.bytecode.Bytecode;
-import javassist.bytecode.Opcode;
-import javassist.compiler.ast.ASTList;
-import javassist.compiler.ast.ASTree;
-import javassist.compiler.ast.ArrayInit;
-import javassist.compiler.ast.AssignExpr;
-import javassist.compiler.ast.BinExpr;
-import javassist.compiler.ast.CallExpr;
-import javassist.compiler.ast.CastExpr;
-import javassist.compiler.ast.CondExpr;
-import javassist.compiler.ast.Declarator;
-import javassist.compiler.ast.DoubleConst;
-import javassist.compiler.ast.Expr;
-import javassist.compiler.ast.FieldDecl;
-import javassist.compiler.ast.InstanceOfExpr;
-import javassist.compiler.ast.IntConst;
-import javassist.compiler.ast.Keyword;
-import javassist.compiler.ast.Member;
-import javassist.compiler.ast.MethodDecl;
-import javassist.compiler.ast.NewExpr;
-import javassist.compiler.ast.Pair;
-import javassist.compiler.ast.Stmnt;
-import javassist.compiler.ast.StringL;
-import javassist.compiler.ast.Symbol;
-import javassist.compiler.ast.Variable;
-import javassist.compiler.ast.Visitor;
-
 /* The code generator is implemented by three files:
->>>>>>> f0008447
  * CodeGen.java, MemberCodeGen.java, and JvstCodeGen.
  * I just wanted to split a big file into three smaller ones.
  */
@@ -205,24 +174,18 @@
 
         if (dim == 0)
             return name;
-<<<<<<< HEAD
         else {
             StringBuilder sbuf = new StringBuilder();
             int d = dim;
             while (d-- > 0)
                 sbuf.append('[');
-=======
-        StringBuffer sbuf = new StringBuffer();
-        int d = dim;
-        while (d-- > 0)
-            sbuf.append('[');
->>>>>>> f0008447
-
-        sbuf.append('L');
-        sbuf.append(name);
-        sbuf.append(';');
-
-        return sbuf.toString();
+
+            sbuf.append('L');
+            sbuf.append(name);
+            sbuf.append(';');
+
+            return sbuf.toString();
+        }
     }
 
     protected static String toJvmTypeName(int type, int dim) {
