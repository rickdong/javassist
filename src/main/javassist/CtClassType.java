/*
 * Javassist, a Java-bytecode translator toolkit.
 * Copyright (C) 1999- Shigeru Chiba. All Rights Reserved.
 *
 * The contents of this file are subject to the Mozilla Public License Version
 * 1.1 (the "License"); you may not use this file except in compliance with
 * the License.  Alternatively, the contents of this file may be used under
 * the terms of the GNU Lesser General Public License Version 2.1 or later,
 * or the Apache License Version 2.0.
 *
 * Software distributed under the License is distributed on an "AS IS" basis,
 * WITHOUT WARRANTY OF ANY KIND, either express or implied. See the License
 * for the specific language governing rights and limitations under the
 * License.
 */

package javassist;

import java.io.BufferedInputStream;
import java.io.ByteArrayInputStream;
import java.io.ByteArrayOutputStream;
import java.io.DataInputStream;
import java.io.DataOutputStream;
import java.io.IOException;
import java.io.InputStream;
<<<<<<< HEAD
import java.lang.ref.SoftReference;
=======
import java.lang.ref.Reference;
>>>>>>> f0008447
import java.lang.ref.WeakReference;
import java.net.URL;
import java.util.ArrayList;
import java.util.Collections;
import java.util.HashMap;
import java.util.Hashtable;
<<<<<<< HEAD
=======
import java.util.List;
import java.util.Map;
>>>>>>> f0008447
import java.util.Set;
import java.util.Timer;
import java.util.TimerTask;
import java.util.concurrent.ConcurrentHashMap;
import java.util.concurrent.TimeUnit;

import javassist.CtMember.Cache;
import javassist.bytecode.AccessFlag;
import javassist.bytecode.AnnotationsAttribute;
import javassist.bytecode.AttributeInfo;
import javassist.bytecode.BadBytecode;
import javassist.bytecode.Bytecode;
import javassist.bytecode.ClassFile;
import javassist.bytecode.ClassFile.FieldInfoCallback;
import javassist.bytecode.ClassFile.MethodInfoCallback;
import javassist.bytecode.CodeAttribute;
import javassist.bytecode.CodeIterator;
import javassist.bytecode.ConstPool;
import javassist.bytecode.ConstantAttribute;
import javassist.bytecode.Descriptor;
import javassist.bytecode.EnclosingMethodAttribute;
import javassist.bytecode.FieldInfo;
import javassist.bytecode.InnerClassesAttribute;
import javassist.bytecode.MethodInfo;
import javassist.bytecode.ParameterAnnotationsAttribute;
import javassist.bytecode.SignatureAttribute;
import javassist.bytecode.annotation.Annotation;
import javassist.compiler.AccessorMaker;
import javassist.compiler.CompileError;
import javassist.compiler.Javac;
import javassist.expr.ExprEditor;

/**
 * Class<?> types.
 */
class CtClassType extends CtClass {
    ClassPool classPool;
    boolean wasChanged;
    private boolean wasFrozen;
    boolean wasPruned;
    boolean gcConstPool;    // if true, the constant pool entries will be garbage collected. 
    ClassFile classfile;
    byte[] rawClassfile;    // backup storage

<<<<<<< HEAD
    private volatile SoftReference<Cache> memberCache;
=======
    private Reference<CtMember.Cache> memberCache;
>>>>>>> f0008447
    private AccessorMaker accessors;

    private FieldInitLink fieldInitializers;
    private Map<CtMethod,String> hiddenMethods;    // must be synchronous
    private int uniqueNumberSeed;

    private boolean doPruning = ClassPool.doPruning;
    private int getCount;
    private static final int GET_THRESHOLD = 2;     // see compress()

    static {
        Timer srTimer = new Timer("ctClassTypeSfRefCleaner", true);
        srTimer.schedule(new TimerTask() {
            @Override
            public void run() {
                try {
                    long now = System.currentTimeMillis();
                    for (WeakReference<CtClassType> r : REFS) {
                        CtClassType cc = r.get();
                        if (cc == null) {
                            REFS.remove(r);
                        }
                        else if (now - cc.lastCacheAccessTimestamp > 5000) {
                            cc.memberCache = null;
                            cc.detach();
                        }
                    }
                }
                catch (Exception ex) {

                }
            }
        }, 0, TimeUnit.SECONDS.toMillis(5));
    }
    
    CtClassType(String name, ClassPool cp) {
        super(name);
        classPool = cp;
        wasChanged = wasFrozen = wasPruned = gcConstPool = false;
        classfile = null;
        rawClassfile = null;
        memberCache = null;
        accessors = null;
        fieldInitializers = null;
        hiddenMethods = null;
        uniqueNumberSeed = 0;
        getCount = 0;
        REFS.add(new WeakReference<CtClassType>(this));
    }

    CtClassType(InputStream ins, ClassPool cp) throws IOException {
        this((String)null, cp);
        classfile = new ClassFile(new DataInputStream(ins));
        qualifiedName = classfile.getName();
    }

    CtClassType(ClassFile cf, ClassPool cp) {
        this((String)null, cp);
        classfile = cf;
        qualifiedName = classfile.getName();
    }

<<<<<<< HEAD
    protected void extendToString(StringBuilder buffer) {
=======
    @Override
    protected void extendToString(StringBuffer buffer) {
>>>>>>> f0008447
        if (wasChanged)
            buffer.append("changed ");

        if (wasFrozen)
            buffer.append("frozen ");

        if (wasPruned)
            buffer.append("pruned ");

        buffer.append(Modifier.toString(getModifiers()));
        buffer.append(" class ");
        buffer.append(getName());

        try {
            CtClass ext = getSuperclass();
            if (ext != null) {
                String name = ext.getName();
                if (!name.equals("java.lang.Object"))
                    buffer.append(" extends " + ext.getName());
            }
        }
        catch (NotFoundException e) {
            buffer.append(" extends ??");
        }

        try {
            CtClass[] intf = getInterfaces();
            if (intf.length > 0)
                buffer.append(" implements ");

            for (int i = 0; i < intf.length; ++i) {
                buffer.append(intf[i].getName());
                buffer.append(", ");
            }
        }
        catch (NotFoundException e) {
            buffer.append(" extends ??");
        }

        CtMember.Cache memCache = getMembers();
        exToString(buffer, " fields=", memCache.getFields());
        exToString(buffer, " constructors=", memCache.getConstructors());
        exToString(buffer, " methods=", memCache.getMethods());
    }

    private void exToString(StringBuilder buffer, String msg,
                            CtMember[] members) {
        buffer.append(msg);
        for(CtMember m : members){
            buffer.append(m);
            buffer.append(", ");
        }
    }

    @Override
    public AccessorMaker getAccessorMaker() {
        if (accessors == null)
            accessors = new AccessorMaker(this);

        return accessors;
    }

    @Override
    public ClassFile getClassFile2() {
        return getClassFile3(true);
    }

    public ClassFile getClassFile3(boolean doCompress) {
        ClassFile cfile = classfile;
        if (cfile != null)
            return cfile;

        if (doCompress)
            classPool.compress();

        if (rawClassfile != null) {
            try {
                ClassFile cf = new ClassFile(new DataInputStream(
                                             new ByteArrayInputStream(rawClassfile)));
                rawClassfile = null;
                getCount = GET_THRESHOLD;
                return setClassFile(cf);
            }
            catch (IOException e) {
                throw new RuntimeException(e.toString(), e);
            }
        }

        InputStream fin = null;
        try {
            fin = classPool.openClassfile(getName());
            if (fin == null)
                throw new NotFoundException(getName());

            fin = new BufferedInputStream(fin);
            ClassFile cf = new ClassFile(new DataInputStream(fin));
            if (!cf.getName().equals(qualifiedName))
                throw new RuntimeException("cannot find " + qualifiedName + ": " 
                        + cf.getName() + " found in "
                        + qualifiedName.replace('.', '/') + ".class");

            return setClassFile(cf);
        }
        catch (NotFoundException e) {
            throw new RuntimeException(e.toString(), e);
        }
        catch (IOException e) {
            throw new RuntimeException(e.toString(), e);
        }
        finally {
            if (fin != null)
                try {
                    fin.close();
                }
                catch (IOException e) {}
        }
    }

   /* Inherited from CtClass.  Called by get() in ClassPool.
    *
    * @see javassist.CtClass#incGetCounter()
    * @see #toBytecode(DataOutputStream)
    */
    @Override
   final void incGetCounter() { ++getCount; }

   /**
    * Invoked from ClassPool#compress().
    * It releases the class files that have not been recently used
    * if they are unmodified. 
    */
    @Override
   void compress() {
       if (getCount < GET_THRESHOLD)
           if (!isModified() && ClassPool.releaseUnmodifiedClassFile)
               removeClassFile();
           else if (isFrozen() && !wasPruned)
               saveClassFile();

       getCount = 0;
   }

   /**
     * Converts a ClassFile object into a byte array
     * for saving memory space.
     */
    private synchronized void saveClassFile() {
        /* getMembers() and removeClassFile() are also synchronized.
         */
        if (classfile == null || hasMemberCache() != null)
            return;

        ByteArrayOutputStream barray = new ByteArrayOutputStream();
        DataOutputStream out = new DataOutputStream(barray);
        try {
            classfile.write(out);
            barray.close();
            rawClassfile = barray.toByteArray();
            classfile = null;
        }
        catch (IOException e) {}
    }

    private synchronized void removeClassFile() {
        if (classfile != null && !isModified() && hasMemberCache() == null)
            classfile = null;
    }

    /**
     * Updates {@code classfile} if it is null.
     */
    private synchronized ClassFile setClassFile(ClassFile cf) {
        if (classfile == null)
            classfile = cf;

        return classfile;
    }

    @Override
    public ClassPool getClassPool() { return classPool; }

    void setClassPool(ClassPool cp) { classPool = cp; }

    @Override
    public URL getURL() throws NotFoundException {
        URL url = classPool.find(getName());
        if (url == null)
            throw new NotFoundException(getName());
        return url;
    }

    @Override
    public boolean isModified() { return wasChanged; }

    @Override
    public boolean isFrozen() { return wasFrozen; }

    @Override
    public void freeze() { wasFrozen = true; }

    @Override
    void checkModify() throws RuntimeException {
        if (isFrozen()) {
            String msg = getName() + " class is frozen";
            if (wasPruned)
                msg += " and pruned";

            throw new RuntimeException(msg);
        }

        wasChanged = true;
    }

    @Override
    public void defrost() {
        checkPruned("defrost");
        wasFrozen = false;
    }

    @Override
    public boolean subtypeOf(CtClass clazz) throws NotFoundException {
        int i;
        String cname = clazz.getName();
        if (this == clazz || getName().equals(cname))
            return true;

        ClassFile file = getClassFile2();
        String supername = file.getSuperclass();
        if (supername != null && supername.equals(cname))
            return true;

        if(file.containsInterface(cname)){
            return true;
        }

        if (supername != null && classPool.get(supername).subtypeOf(clazz))
            return true;

        String[] ifs = file.getInterfaces();
        for (i = 0; i < ifs.length; ++i)
            if (classPool.get(ifs[i]).subtypeOf(clazz))
                return true;

        return false;
    }

    @Override
    public void setName(String name) throws RuntimeException {
        String oldname = getName();
        if (name.equals(oldname))
            return;

        // check this in advance although classNameChanged() below does.
        classPool.checkNotFrozen(name);
        ClassFile cf = getClassFile2();
        super.setName(name);
        cf.setName(name);
        nameReplaced();
        classPool.classNameChanged(oldname, this);
    }

    @Override
    public String getGenericSignature() {
        SignatureAttribute sa
            = (SignatureAttribute)getClassFile2().getAttribute(SignatureAttribute.tag);
        return sa == null ? null : sa.getSignature();
    }

    @Override
    public void setGenericSignature(String sig) {
        ClassFile cf = getClassFile();
        SignatureAttribute sa = new SignatureAttribute(cf.getConstPool(), sig);
        cf.addAttribute(sa);
    }

    @Override
    public void replaceClassName(ClassMap classnames)
        throws RuntimeException
    {
        String oldClassName = getName();
        String newClassName
            = classnames.get(Descriptor.toJvmName(oldClassName));
        if (newClassName != null) {
            newClassName = Descriptor.toJavaName(newClassName);
            // check this in advance although classNameChanged() below does.
            classPool.checkNotFrozen(newClassName);
        }

        super.replaceClassName(classnames);
        ClassFile cf = getClassFile2();
        cf.renameClass(classnames);
        nameReplaced();

        if (newClassName != null) {
            super.setName(newClassName);
            classPool.classNameChanged(oldClassName, this);
        }
    }

    @Override
    public void replaceClassName(String oldname, String newname)
        throws RuntimeException
    {
        String thisname = getName();
        if (thisname.equals(oldname))
            setName(newname);
        else {
            super.replaceClassName(oldname, newname);
            getClassFile2().renameClass(oldname, newname);
            nameReplaced();
        }
    }

    @Override
    public boolean isInterface() {
        return Modifier.isInterface(getModifiers());
    }

    @Override
    public boolean isAnnotation() {
        return Modifier.isAnnotation(getModifiers());
    }

    @Override
    public boolean isEnum() {
       return Modifier.isEnum(getModifiers());
    }

    @Override
    public int getModifiers() {
        ClassFile cf = getClassFile2();
        int acc = cf.getAccessFlags();
        acc = AccessFlag.clear(acc, AccessFlag.SUPER);
        int inner = cf.getInnerAccessFlags();
        if (inner != -1) {
            if ((inner & AccessFlag.STATIC) != 0)
                acc |= AccessFlag.STATIC;
            if ((inner & AccessFlag.PUBLIC) != 0)
                acc |= AccessFlag.PUBLIC;
            else {
                acc &= ~AccessFlag.PUBLIC; //clear PUBLIC
                if ((inner & AccessFlag.PROTECTED) != 0)
                    acc |= AccessFlag.PROTECTED;
                else if ((inner & AccessFlag.PRIVATE) != 0)
                    acc |= AccessFlag.PRIVATE;
            }
        }
        return AccessFlag.toModifier(acc);
    }

    @Override
    public CtClass[] getNestedClasses() throws NotFoundException {
        ClassFile cf = getClassFile2();
        InnerClassesAttribute ica
            = (InnerClassesAttribute)cf.getAttribute(InnerClassesAttribute.tag);
        if (ica == null)
            return new CtClass[0];

        String thisName = cf.getName() + "$";
        int n = ica.tableLength();
        List<CtClass> list = new ArrayList<CtClass>(n);
        for (int i = 0; i < n; i++) {
            String name = ica.innerClass(i);
            if (name != null)
                if (name.startsWith(thisName)) {
                    // if it is an immediate nested class
                    if (name.lastIndexOf('$') < thisName.length())
                        list.add(classPool.get(name));
                }
        }

        return list.toArray(new CtClass[list.size()]);
    }

    @Override
    public void setModifiers(int mod) {
        checkModify();
        updateInnerEntry(mod, getName(), this, true);
        ClassFile cf = getClassFile2();
        cf.setAccessFlags(AccessFlag.of(mod & ~Modifier.STATIC));
    }

    private static void updateInnerEntry(int newMod, String name, CtClass clazz, boolean outer) {
        ClassFile cf = clazz.getClassFile2();
        InnerClassesAttribute ica
            = (InnerClassesAttribute)cf.getAttribute(InnerClassesAttribute.tag);
        if (ica != null) {
            // If the class is a static inner class, its modifier
            // does not contain the static bit.  Its inner class attribute
            // contains the static bit.
            int mod = newMod & ~Modifier.STATIC;
            int i = ica.find(name);
            if (i >= 0) {
                int isStatic = ica.accessFlags(i) & AccessFlag.STATIC;
                if (isStatic != 0 || !Modifier.isStatic(newMod)) {
                    clazz.checkModify();
                    ica.setAccessFlags(i, AccessFlag.of(mod) | isStatic);
                    String outName = ica.outerClass(i);
                    if (outName != null && outer)
                        try {
                            CtClass parent = clazz.getClassPool().get(outName);
                            updateInnerEntry(mod, name, parent, false);
                        }
                        catch (NotFoundException e) {
                            throw new RuntimeException("cannot find the declaring class: "
                                                       + outName);
                        }

                    return;
                }
            }
        }

        if (Modifier.isStatic(newMod))
            throw new RuntimeException("cannot change " + Descriptor.toJavaName(name)
                                       + " into a static class");
    }

    @Override
    public boolean hasAnnotation(String annotationName) {
        ClassFile cf = getClassFile2();
        AnnotationsAttribute ainfo = (AnnotationsAttribute)
                cf.getAttribute(AnnotationsAttribute.invisibleTag);
        AnnotationsAttribute ainfo2 = (AnnotationsAttribute)
                cf.getAttribute(AnnotationsAttribute.visibleTag);
        return hasAnnotationType(annotationName, getClassPool(), ainfo, ainfo2);
    }

    /**
     * @deprecated
     */
    @Deprecated
    static boolean hasAnnotationType(Class<?> clz, ClassPool cp,
                                     AnnotationsAttribute a1,
                                     AnnotationsAttribute a2)
    {
        return hasAnnotationType(clz.getName(), cp, a1, a2);
    }

    static boolean hasAnnotationType(String annotationTypeName, ClassPool cp,
                                     AnnotationsAttribute a1,
                                     AnnotationsAttribute a2)
    {
        Annotation[] anno1, anno2;

        if (a1 == null)
            anno1 = null;
        else
            anno1 = a1.getAnnotations();

        if (a2 == null)
            anno2 = null;
        else
            anno2 = a2.getAnnotations();

        if (anno1 != null)
            for (int i = 0; i < anno1.length; i++)
                if (anno1[i].getTypeName().equals(annotationTypeName))
                    return true;

        if (anno2 != null)
            for (int i = 0; i < anno2.length; i++)
                if (anno2[i].getTypeName().equals(annotationTypeName))
                    return true;

        return false;
    }

    @Override
    public Object getAnnotation(Class<?> clz) throws ClassNotFoundException {
        ClassFile cf = getClassFile2();
        AnnotationsAttribute ainfo = (AnnotationsAttribute)
                cf.getAttribute(AnnotationsAttribute.invisibleTag);  
        AnnotationsAttribute ainfo2 = (AnnotationsAttribute)
                cf.getAttribute(AnnotationsAttribute.visibleTag);  
        return getAnnotationType(clz, getClassPool(), ainfo, ainfo2);
    }

    static Object getAnnotationType(Class<?> clz, ClassPool cp,
                                    AnnotationsAttribute a1, AnnotationsAttribute a2)
        throws ClassNotFoundException
    {
        Annotation[] anno1, anno2;

        if (a1 == null)
            anno1 = null;
        else
            anno1 = a1.getAnnotations();

        if (a2 == null)
            anno2 = null;
        else
            anno2 = a2.getAnnotations();

        String typeName = clz.getName();
        if (anno1 != null)
           for (int i = 0; i < anno1.length; i++)
              if (anno1[i].getTypeName().equals(typeName))
                  return toAnnoType(anno1[i], cp);

        if (anno2 != null)
           for (int i = 0; i < anno2.length; i++)
              if (anno2[i].getTypeName().equals(typeName))
                  return toAnnoType(anno2[i], cp);

        return null;
    }

    @Override
    public Object[] getAnnotations() throws ClassNotFoundException {
       return getAnnotations(false);
    }

    @Override
    public Object[] getAvailableAnnotations(){
       try {
           return getAnnotations(true);
       }
       catch (ClassNotFoundException e) {
           throw new RuntimeException("Unexpected exception ", e);
       }
    }

    private Object[] getAnnotations(boolean ignoreNotFound)
        throws ClassNotFoundException
    {
        ClassFile cf = getClassFile2();
        AnnotationsAttribute ainfo = (AnnotationsAttribute)
                cf.getAttribute(AnnotationsAttribute.invisibleTag);  
        AnnotationsAttribute ainfo2 = (AnnotationsAttribute)
                cf.getAttribute(AnnotationsAttribute.visibleTag);  
        return toAnnotationType(ignoreNotFound, getClassPool(), ainfo, ainfo2);
    }

    static Object[] toAnnotationType(boolean ignoreNotFound, ClassPool cp,
                             AnnotationsAttribute a1, AnnotationsAttribute a2)
        throws ClassNotFoundException
    {
        Annotation[] anno1, anno2;
        int size1, size2;

        if (a1 == null) {
            anno1 = null;
            size1 = 0;
        }
        else {
            anno1 = a1.getAnnotations();
            size1 = anno1.length;
        }

        if (a2 == null) {
            anno2 = null;
            size2 = 0;
        }
        else {
            anno2 = a2.getAnnotations();
            size2 = anno2.length;
        }

        if (!ignoreNotFound){
           Object[] result = new Object[size1 + size2];
           for (int i = 0; i < size1; i++)
               result[i] = toAnnoType(anno1[i], cp);
   
           for (int j = 0; j < size2; j++)
               result[j + size1] = toAnnoType(anno2[j], cp);
   
           return result;
        }
       List<Object> annotations = new ArrayList<Object>();
       for (int i = 0 ; i < size1 ; i++)
          try{
             annotations.add(toAnnoType(anno1[i], cp));
          }
          catch(ClassNotFoundException e){}
       for (int j = 0; j < size2; j++)
          try{
             annotations.add(toAnnoType(anno2[j], cp));
          }
          catch(ClassNotFoundException e){}

       return annotations.toArray();
    }

    static Object[][] toAnnotationType(boolean ignoreNotFound, ClassPool cp,
                                       ParameterAnnotationsAttribute a1,
                                       ParameterAnnotationsAttribute a2,
                                       MethodInfo minfo)
        throws ClassNotFoundException
    {
        int numParameters = 0;
        if (a1 != null) 
            numParameters = a1.numParameters();
        else if (a2 != null)
            numParameters = a2.numParameters();
        else
            numParameters = Descriptor.numOfParameters(minfo.getDescriptor());

        Object[][] result = new Object[numParameters][];
        for (int i = 0; i < numParameters; i++) {
            Annotation[] anno1, anno2;
            int size1, size2;

            if (a1 == null) {
                anno1 = null;
                size1 = 0;
            }
            else {
                anno1 = a1.getAnnotations()[i];
                size1 = anno1.length;
            }

            if (a2 == null) {
                anno2 = null;
                size2 = 0;
            }
            else {
                anno2 = a2.getAnnotations()[i];
                size2 = anno2.length;
            }

            if (!ignoreNotFound){
                result[i] = new Object[size1 + size2];
                for (int j = 0; j < size1; ++j)
                    result[i][j] = toAnnoType(anno1[j], cp);
   
                for (int j = 0; j < size2; ++j)
                    result[i][j + size1] = toAnnoType(anno2[j], cp);
            }
            else{
                List<Object> annotations = new ArrayList<Object>();
                for (int j = 0 ; j < size1 ; j++){
                    try{
                        annotations.add(toAnnoType(anno1[j], cp));
                    }
                    catch(ClassNotFoundException e){}
                }
                for (int j = 0; j < size2; j++){
                    try{
                        annotations.add(toAnnoType(anno2[j], cp));
                    }
                    catch(ClassNotFoundException e){}
                }

                result[i] = annotations.toArray();
            }
        }

        return result;
    }

    private static Object toAnnoType(Annotation anno, ClassPool cp)
        throws ClassNotFoundException
    {
        try {
            ClassLoader cl = cp.getClassLoader();
            return anno.toAnnotationType(cl, cp);
        }
        catch (ClassNotFoundException e) {
            ClassLoader cl2 = cp.getClass().getClassLoader();
            try {
                return anno.toAnnotationType(cl2, cp);
            }
            catch (ClassNotFoundException e2){
                try {
                    Class<?> clazz = cp.get(anno.getTypeName()).toClass();
                    return javassist.bytecode.annotation.AnnotationImpl.make(
                                            clazz.getClassLoader(),
                                            clazz, cp, anno);
                }
                catch (Throwable e3) {
                    throw new ClassNotFoundException(anno.getTypeName());
                }
            }
        }
    }

    @Override
    public boolean subclassOf(CtClass superclass) {
        if (superclass == null)
            return false;

        String superName = superclass.getName();
        CtClass curr = this;
        try {
            while (curr != null) {
                if (curr.getName().equals(superName))
                    return true;

                curr = curr.getSuperclass();
            }
        }
        catch (Exception ignored) {}
        return false;
    }

    @Override
    public CtClass getSuperclass() throws NotFoundException {
        String supername = getClassFile2().getSuperclass();
        if (supername == null)
            return null;
        return classPool.get(supername);
    }

    @Override
    public void setSuperclass(CtClass clazz) throws CannotCompileException {
        checkModify();
        if (isInterface())
            addInterface(clazz);
        else
            getClassFile2().setSuperclass(clazz.getName());
    }

    @Override
    public CtClass[] getInterfaces() throws NotFoundException {
        String[] ifs = getClassFile2().getInterfaces();
        int num = ifs.length;
        CtClass[] ifc = new CtClass[num];
        for (int i = 0; i < num; ++i)
            ifc[i] = classPool.get(ifs[i]);

        return ifc;
    }

    @Override
    public void setInterfaces(CtClass[] list) {
        checkModify();
        String[] ifs;
        if (list == null)
            ifs = new String[0];
        else {
            int num = list.length;
            ifs = new String[num];
            for (int i = 0; i < num; ++i)
                ifs[i] = list[i].getName();
        }

        getClassFile2().setInterfaces(ifs);
    }

    @Override
    public void addInterface(CtClass anInterface) {
        checkModify();
        if (anInterface != null)
            getClassFile2().addInterface(anInterface.getName());
    }

    @Override
    public CtClass getDeclaringClass() throws NotFoundException {
        ClassFile cf = getClassFile2();
        InnerClassesAttribute ica = (InnerClassesAttribute)cf.getAttribute(
                                                InnerClassesAttribute.tag);
        if (ica == null)
            return null;

        String name = getName();
        int n = ica.tableLength();
        for (int i = 0; i < n; ++i)
            if (name.equals(ica.innerClass(i))) {
                String outName = ica.outerClass(i);
                if (outName != null)
                    return classPool.get(outName);
                
                // maybe anonymous or local class.
                EnclosingMethodAttribute ema
                    = (EnclosingMethodAttribute)cf.getAttribute(
                                                EnclosingMethodAttribute.tag);
                if (ema != null)
                    return classPool.get(ema.className());
                
            }

        return null;
    }

    @Override
    public CtBehavior getEnclosingBehavior() throws NotFoundException
    {
        ClassFile cf = getClassFile2();
        EnclosingMethodAttribute ema
                = (EnclosingMethodAttribute)cf.getAttribute(
                                                EnclosingMethodAttribute.tag);
        if (ema == null)
            return null;
        CtClass enc = classPool.get(ema.className());
        String name = ema.methodName();
        if (MethodInfo.nameInit.equals(name))
            return enc.getConstructor(ema.methodDescriptor());
        else if(MethodInfo.nameClinit.equals(name))
            return enc.getClassInitializer();
        else
            return enc.getMethod(name, ema.methodDescriptor());
    }

    @Override
    public CtClass makeNestedClass(String name, boolean isStatic)
    {
        if (!isStatic)
            throw new RuntimeException(
                        "sorry, only nested static class is supported");

        checkModify();
        CtClass c = classPool.makeNestedClass(getName() + "$" + name);
        ClassFile cf = getClassFile2();
        ClassFile cf2 = c.getClassFile2();
        InnerClassesAttribute ica = (InnerClassesAttribute)cf.getAttribute(
                                                InnerClassesAttribute.tag);
        if (ica == null) {
            ica = new InnerClassesAttribute(cf.getConstPool());
            cf.addAttribute(ica);
        }

        ica.append(c.getName(), this.getName(), name,
                   (cf2.getAccessFlags() & ~AccessFlag.SUPER) | AccessFlag.STATIC);
        cf2.addAttribute(ica.copy(cf2.getConstPool(), null));
        return c;
    }

    /* flush cached names.
     */
    private void nameReplaced() {
        CtMember.Cache cache = hasMemberCache();
        if (cache != null) {
            for(CtMethod mth : cache.getMethods()){
                mth.nameReplaced();
            }
        }
    }

    /**
     * Returns null if members are not cached.
     */
    protected CtMember.Cache hasMemberCache() {
<<<<<<< HEAD
        SoftReference<Cache> cache = memberCache;
        if (cache != null)
            return cache.get();
        else
            return null;
=======
        if (memberCache != null)
            return memberCache.get();
        return null;
>>>>>>> f0008447
    }

    private static final Set<WeakReference<CtClassType>> REFS = Collections
            .newSetFromMap(new ConcurrentHashMap<WeakReference<CtClassType>, Boolean>());
    
    private volatile long lastCacheAccessTimestamp;
    
    protected CtMember.Cache getMembers() {
        lastCacheAccessTimestamp = System.currentTimeMillis();
        CtMember.Cache cache = null;
<<<<<<< HEAD
        if (memberCache != null && (cache = memberCache.get()) != null) {
            return cache;
        }
        synchronized (this) {
            if (memberCache != null && (cache = memberCache.get()) != null) {
                return cache;
            }
            cache = new CtMember.Cache(this);
            makeFieldCache(cache);
            makeBehaviorCache(cache);
            memberCache = new SoftReference<Cache>(cache);
=======
        if (memberCache == null
            || (cache = memberCache.get()) == null) {
            cache = new CtMember.Cache(this);
            makeFieldCache(cache);
            makeBehaviorCache(cache);
            memberCache = new WeakReference<CtMember.Cache>(cache);
>>>>>>> f0008447
        }
        return cache;
    }

<<<<<<< HEAD
    private void makeFieldCache(final CtMember.Cache cache) {
        getClassFile3(false).loopFields(new FieldInfoCallback() {
            @Override
            public void onInfo(FieldInfo info) {
                CtField newField = new CtField(info, CtClassType.this);
                cache.addField(newField);
            }
        });
    }

    private void makeBehaviorCache(final CtMember.Cache cache) {
        getClassFile3(false).loopMethods(new MethodInfoCallback() {
            @Override
            public void onInfo(MethodInfo info) {
                if (info.isMethod()) {
                    CtMethod newMethod = new CtMethod(info, CtClassType.this);
                    cache.addMethod(newMethod);
                }
                else {
                    CtConstructor newCons = new CtConstructor(info, CtClassType.this);
                    cache.addConstructor(newCons);
                }
            }
        });
=======
    private void makeFieldCache(CtMember.Cache cache) {
        List<FieldInfo> fields = getClassFile3(false).getFields();
        for (FieldInfo finfo:fields)
            cache.addField(new CtField(finfo, this));
    }

    private void makeBehaviorCache(CtMember.Cache cache) {
        List<MethodInfo> methods = getClassFile3(false).getMethods();
        for (MethodInfo minfo:methods)
            if (minfo.isMethod())
                cache.addMethod(new CtMethod(minfo, this));
            else
                cache.addConstructor(new CtConstructor(minfo, this));
>>>>>>> f0008447
    }

    @Override
    public CtField[] getFields() {
        List<CtMember> alist = new ArrayList<CtMember>();
        getFields(alist, this);
        return alist.toArray(new CtField[alist.size()]);
    }

    private static void getFields(List<CtMember> alist, CtClass cc) {
        if (cc == null)
            return;

        try {
            getFields(alist, cc.getSuperclass());
        }
        catch (NotFoundException e) {}

        try {
            CtClass[] ifs = cc.getInterfaces();
            for (CtClass ctc : ifs)
                getFields(alist, ctc);
        }
        catch (NotFoundException e) {}

        CtMember.Cache memCache = ((CtClassType)cc).getMembers();
        for(CtField field : memCache.getFields()){
            if (!Modifier.isPrivate(field.getModifiers()))
                alist.add(field);
        }
    }

    @Override
    public CtField getField(String name, String desc) throws NotFoundException {
        CtField f = getField2(name, desc);
        return checkGetField(f, name, desc);
    }

    private CtField checkGetField(CtField f, String name, String desc)
        throws NotFoundException
    {
        if (f == null) {
            StringBuilder sb = new StringBuilder("field: ").append(name);
            if (desc != null)
                sb.append(" type ").append(desc);

            throw new NotFoundException(sb.append(" in ").append(getName()).toString());
        }
        return f;
    }

    @Override
    CtField getField2(String name, String desc) {
        CtField df = getDeclaredField2(name, desc);
        if (df != null)
            return df;

        try {
            CtClass[] ifs = getInterfaces();
            for (CtClass ctc : ifs) {
                CtField f = ctc.getField2(name, desc);
                if (f != null)
                    return f;
            }

            CtClass s = getSuperclass();
            if (s != null)
                return s.getField2(name, desc);
        }
        catch (NotFoundException e) {}
        return null;
    }

    @Override
    public CtField[] getDeclaredFields() {
        return getMembers().getFields();
    }

    @Override
    public CtField getDeclaredField(String name) throws NotFoundException {
        return getDeclaredField(name, null);
    }

    @Override
    public CtField getDeclaredField(String name, String desc) throws NotFoundException {
        CtField f = getDeclaredField2(name, desc);
        return checkGetField(f, name, desc);
    }

    private CtField getDeclaredField2(String name, String desc) {
        if (desc == null) {
            return getMembers().getFieldByName(name);
        }
        return getMembers().getFieldByNameAndDescc(name, desc);
    }

    @Override
<<<<<<< HEAD
    public CtBehavior where(MethodInfo mi) {
        return getMembers().where(mi);
    }
    
=======
>>>>>>> f0008447
    public CtBehavior[] getDeclaredBehaviors() {
        CtMember.Cache memCache = getMembers();
        CtConstructor[] cons = memCache.getConstructors();
        CtMethod[] methods = memCache.getMethods();
        CtBehavior[] cb = new CtBehavior[cons.length + methods.length];
        System.arraycopy(cons, 0, cb, 0, cons.length);
        System.arraycopy(methods, 0, cb, cons.length, methods.length);
        return cb;
    }

    @Override
    public CtConstructor[] getConstructors() {
        return getMembers().getPublicConstructors();
    }

    @Override
    public CtConstructor getConstructor(String desc)
        throws NotFoundException
    {
        CtConstructor c = getMembers().getConstructors(desc);
        if(c != null){
            return c;
        }
        return super.getConstructor(desc);
    }

    @Override
    public CtConstructor[] getDeclaredConstructors() {
        return getMembers().getDeclaredConstructors();
    }

    @Override
    public CtConstructor getClassInitializer() {
        return getMembers().getClassInitializer();
    }

    @Override
    public CtMethod[] getMethods() {
        Map<String,CtMember> h = new HashMap<String,CtMember>();
        getMethods0(h, this);
        return h.values().toArray(new CtMethod[h.size()]);
    }

    private static void getMethods0(Map<String,CtMember> h, CtClass cc) {
        try {
            CtClass[] ifs = cc.getInterfaces();
            for (CtClass ctc : ifs)
                getMethods0(h, ctc);
        }
        catch (NotFoundException e) {}

        try {
            CtClass s = cc.getSuperclass();
            if (s != null)
                getMethods0(h, s);
        }
        catch (NotFoundException e) {}

        if (cc instanceof CtClassType) {
            CtMember.Cache memCache = ((CtClassType)cc).getMembers();
            for(CtMethod mth : memCache.getMethods()) {
                if (!Modifier.isPrivate(mth.getModifiers()))
                    h.put(((CtMethod)mth).getStringRep(), mth);
            }
        }
    }

    @Override
    public CtMethod getMethod(String name, String desc)
        throws NotFoundException
    {
        CtMethod m = getMethod0(this, name, desc);
        if (m != null)
            return m;
        throw new NotFoundException(name + "(..) is not found in "
                                    + getName());
    }

    private static CtMethod getMethod0(CtClass cc,
                                       String name, String desc) {
        if (cc instanceof CtClassType) {
            CtMember.Cache memCache = ((CtClassType) cc).getMembers();
            CtMethod mth = memCache.getMethod(name, desc);
            if (mth != null) {
                return mth;
            }
        }

        try {
            CtClass s = cc.getSuperclass();
            if (s != null) {
                CtMethod m = getMethod0(s, name, desc);
                if (m != null) {
                    return m;
                }
            }
        }
        catch (NotFoundException e) {}

        try {
            CtClass[] ifs = cc.getInterfaces();
            for (CtClass ctc : ifs) {
                CtMethod m = getMethod0(ctc, name, desc);
                if (m != null)
                    return m;
            }
        }
        catch (NotFoundException e) {}
        return null;
    }

    @Override
    public CtMethod[] getDeclaredMethods() {
        CtMember.Cache memCache = getMembers();
<<<<<<< HEAD
        return memCache.getMethods();
=======
        CtMember mth = memCache.methodHead();
        CtMember mthTail = memCache.lastMethod();
        List<CtMember> methods = new ArrayList<CtMember>();
        while (mth != mthTail) {
            mth = mth.next();
            methods.add(mth);
        }

        return methods.toArray(new CtMethod[methods.size()]);
>>>>>>> f0008447
    }

    @Override
    public CtMethod[] getDeclaredMethods(String name) throws NotFoundException {
        CtMember.Cache memCache = getMembers();
<<<<<<< HEAD
        ArrayList<CtMethod> methods = new ArrayList<CtMethod>();
        for(CtMethod mth : memCache.getMethods()) {
            if (mth.getName().equals(name)) {
                methods.add(mth);
            }
        }
=======
        CtMember mth = memCache.methodHead();
        CtMember mthTail = memCache.lastMethod();
        List<CtMember> methods = new ArrayList<CtMember>();
        while (mth != mthTail) {
            mth = mth.next();
            if (mth.getName().equals(name))
                methods.add(mth);
        }

>>>>>>> f0008447
        return methods.toArray(new CtMethod[methods.size()]);
    }

    @Override
    public CtMethod getDeclaredMethod(String name) throws NotFoundException {
        CtMember.Cache memCache = getMembers();
        for(CtMethod mth : memCache.getMethods()) {
            if (mth.getName().equals(name)) {
                return mth;
            }
        }
        throw new NotFoundException(name + "(..) is not found in "
                                    + getName());
    }

<<<<<<< HEAD
    public CtMethod getDeclaredMethod(String name, String desc) throws NotFoundException {
        CtMethod mth = getMembers().getMethod(name, desc);
        if (mth != null) {
            return mth;
        }
        throw new NotFoundException(new StringBuilder(name)
                .append(" ")
                .append(desc)
                .append(" is not found in ")
                .append(getName())
                .toString());
    }
    
    
=======
    @Override
>>>>>>> f0008447
    public CtMethod getDeclaredMethod(String name, CtClass[] params)
        throws NotFoundException
    {
        String desc = Descriptor.ofParameters(params);
        CtMember.Cache memCache = getMembers();
        for (CtMethod mth : memCache.getMethods()) {
            if (mth.getName().equals(name) && mth.getMethodInfo2().getDescriptor().startsWith(desc)) {
                return mth;
            }
        }
        throw new NotFoundException(name + "(..) is not found in "
                                    + getName());
    }

    @Override
    public void addField(CtField f, String init)
        throws CannotCompileException
    {
        addField(f, CtField.Initializer.byExpr(init));
    }

    @Override
    public void addField(CtField f, CtField.Initializer init)
        throws CannotCompileException
    {
        checkModify();
        if (f.getDeclaringClass() != this)
            throw new CannotCompileException("cannot add");

        if (init == null)
            init = f.getInit();

        if (init != null) {
            init.check(f.getSignature());
            int mod = f.getModifiers();
            if (Modifier.isStatic(mod) && Modifier.isFinal(mod))
                try {
                    ConstPool cp = getClassFile2().getConstPool();
                    int index = init.getConstantValue(cp, f.getType());
                    if (index != 0) {
                        f.getFieldInfo2().addAttribute(new ConstantAttribute(cp, index));
                        init = null;
                    }
                }
                catch (NotFoundException e) {}
        }

        getMembers().addField(f);
        getClassFile2().addField(f.getFieldInfo2());

        if (init != null) {
            FieldInitLink fil = new FieldInitLink(f, init);
            FieldInitLink link = fieldInitializers;
            if (link == null)
                fieldInitializers = fil;
            else {
                while (link.next != null)
                    link = link.next;

                link.next = fil;
            }
        }
    }

    @Override
    public void removeField(CtField f) throws NotFoundException {
        checkModify();
        FieldInfo fi = f.getFieldInfo2();
        ClassFile cf = getClassFile2();
        if (cf.removeField(fi)) {
            getMembers().remove(f);
            gcConstPool = true;
        }
        else
            throw new NotFoundException(f.toString());
    }

    @Override
    public CtConstructor makeClassInitializer()
        throws CannotCompileException
    {
        CtConstructor clinit = getClassInitializer();
        if (clinit != null)
            return clinit;

        checkModify();
        ClassFile cf = getClassFile2();
        Bytecode code = new Bytecode(cf.getConstPool(), 0, 0);
        modifyClassConstructor(cf, code, 0, 0);
        return getClassInitializer();
    }

    @Override
    public void addConstructor(CtConstructor c)
        throws CannotCompileException
    {
        checkModify();
        if (c.getDeclaringClass() != this)
            throw new CannotCompileException("cannot add");

        getMembers().addConstructor(c);
        getClassFile2().addMethod(c.getMethodInfo2());
    }

    @Override
    public void removeConstructor(CtConstructor m) throws NotFoundException {
        checkModify();
        MethodInfo mi = m.getMethodInfo2();
        ClassFile cf = getClassFile2();
        if (cf.removeMethod(mi)) {
            getMembers().remove(m);
            gcConstPool = true;
        }
        else
            throw new NotFoundException(m.toString());
    }

    @Override
    public void addMethod(CtMethod m) throws CannotCompileException {
        checkModify();
        if (m.getDeclaringClass() != this)
            throw new CannotCompileException("bad declaring class");

        int mod = m.getModifiers();
        if ((getModifiers() & Modifier.INTERFACE) != 0) {
            if (Modifier.isProtected(mod) || Modifier.isPrivate(mod))
                throw new CannotCompileException(
                        "an interface method must be public: " + m.toString());

            m.setModifiers(mod | Modifier.PUBLIC);
        }

        getMembers().addMethod(m);
        getClassFile2().addMethod(m.getMethodInfo2());
        if ((mod & Modifier.ABSTRACT) != 0)
            setModifiers(getModifiers() | Modifier.ABSTRACT);
    }

    @Override
    public void removeMethod(CtMethod m) throws NotFoundException
    {
        checkModify();
        MethodInfo mi = m.getMethodInfo2();
        ClassFile cf = getClassFile2();
        if (cf.removeMethod(mi)) {
            getMembers().remove(m);
            gcConstPool = true;
        }
        else
            throw new NotFoundException(m.toString());
    }

    @Override
    public byte[] getAttribute(String name)
    {
        AttributeInfo ai = getClassFile2().getAttribute(name);
        if (ai == null)
            return null;
        return ai.get();
    }

    @Override
    public void setAttribute(String name, byte[] data)
    {
        checkModify();
        ClassFile cf = getClassFile2();
        cf.addAttribute(new AttributeInfo(cf.getConstPool(), name, data));
    }

<<<<<<< HEAD
    public void instrument(final CodeConverter converter)
=======
    @Override
    public void instrument(CodeConverter converter)
>>>>>>> f0008447
        throws CannotCompileException
    {
        checkModify();
        ClassFile cf = getClassFile2();
<<<<<<< HEAD
        final ConstPool cp = cf.getConstPool();
        
        try {
            cf.loopMethods(new MethodInfoCallback() {
                @Override
                public void onInfo(MethodInfo info) {
                    try {
                        converter.doit(CtClassType.this, info, cp);
                    } catch (CannotCompileException e) {
                        throw new RuntimeException(e);
                    }
                }
            });
        } catch (RuntimeException ex) {
            if (ex.getCause() instanceof CannotCompileException) {
                throw (CannotCompileException) ex.getCause();
            }
            throw ex;
        }
    }

    public void instrument(final ExprEditor editor)
=======
        ConstPool cp = cf.getConstPool();
        List<MethodInfo> methods = cf.getMethods();
        for (MethodInfo minfo: methods.toArray(new MethodInfo[methods.size()]))
            converter.doit(this, minfo, cp);
    }

    @Override
    public void instrument(ExprEditor editor)
>>>>>>> f0008447
        throws CannotCompileException
    {
        checkModify();
        ClassFile cf = getClassFile2();
<<<<<<< HEAD
        try {
            cf.loopMethods(new MethodInfoCallback() {
                @Override
                public void onInfo(MethodInfo info) {
                    try {
                        editor.doit(CtClassType.this, info);
                    } catch (CannotCompileException e) {
                        throw new RuntimeException(e);
                    }
                }
            });
        } catch (RuntimeException ex) {
            if (ex.getCause() instanceof CannotCompileException) {
                throw (CannotCompileException) ex.getCause();
            }
            throw ex;
        }
=======
        List<MethodInfo> methods = cf.getMethods();
        for (MethodInfo minfo: methods.toArray(new MethodInfo[methods.size()]))
            editor.doit(this, minfo);
>>>>>>> f0008447
    }

    /**
     * @see javassist.CtClass#prune()
     * @see javassist.CtClass#stopPruning(boolean)
     */
    @Override
    public void prune()
    {
        if (wasPruned)
            return;

        wasPruned = wasFrozen = true;
        getClassFile2().prune();
    }

    @Override
    public void rebuildClassFile() { gcConstPool = true; }

    @Override
    public void toBytecode(DataOutputStream out)
        throws CannotCompileException, IOException
    {
        try {
            if (isModified()) {
                checkPruned("toBytecode");
                ClassFile cf = getClassFile2();
                if (gcConstPool) {
                    cf.compact();
                    gcConstPool = false;
                }

                modifyClassConstructor(cf);
                modifyConstructors(cf);
                if (debugDump != null)
                    dumpClassFile(cf);

                cf.write(out);
                out.flush();
                fieldInitializers = null;
                if (doPruning) {
                    // to save memory
                    cf.prune();
                    wasPruned = true;
                }
            }
            else {
                classPool.writeClassfile(getName(), out);
                // to save memory
                // classfile = null;
            }

            getCount = 0;
            wasFrozen = true;
        }
        catch (NotFoundException e) {
            throw new CannotCompileException(e);
        }
        catch (IOException e) {
            throw new CannotCompileException(e);
        }
    }

    private void dumpClassFile(ClassFile cf) throws IOException
    {
        DataOutputStream dump = makeFileOutput(debugDump);
        try {
            cf.write(dump);
        }
        finally {
            dump.close();
        }
    }

    /* See also checkModified()
     */
    private void checkPruned(String method)
    {
        if (wasPruned)
            throw new RuntimeException(method + "(): " + getName()
                                       + " was pruned.");
    }

    @Override
    public boolean stopPruning(boolean stop)
    {
        boolean prev = !doPruning;
        doPruning = !stop;
        return prev;
    }

    private void modifyClassConstructor(ClassFile cf)
        throws CannotCompileException, NotFoundException
    {
        if (fieldInitializers == null)
            return;

        Bytecode code = new Bytecode(cf.getConstPool(), 0, 0);
        Javac jv = new Javac(code, this);
        int stacksize = 0;
        boolean doInit = false;
        for (FieldInitLink fi = fieldInitializers; fi != null; fi = fi.next) {
            CtField f = fi.field;
            if (Modifier.isStatic(f.getModifiers())) {
                doInit = true;
                int s = fi.init.compileIfStatic(f.getType(), f.getName(),
                                                code, jv);
                if (stacksize < s)
                    stacksize = s;
            }
        }

        if (doInit)    // need an initializer for static fileds.
            modifyClassConstructor(cf, code, stacksize, 0);
    }

    private void modifyClassConstructor(ClassFile cf, Bytecode code,
                                        int stacksize, int localsize)
        throws CannotCompileException
    {
        MethodInfo m = cf.getStaticInitializer();
        if (m == null) {
            code.add(Bytecode.RETURN);
            code.setMaxStack(stacksize);
            code.setMaxLocals(localsize);
            m = new MethodInfo(cf.getConstPool(), "<clinit>", "()V");
            m.setAccessFlags(AccessFlag.STATIC);
            m.setCodeAttribute(code.toCodeAttribute());
            cf.addMethod(m);
            CtMember.Cache cache = hasMemberCache();
            if (cache != null)
                cache.addConstructor(new CtConstructor(m, this));
        }
        else {
            CodeAttribute codeAttr = m.getCodeAttribute();
            if (codeAttr == null)
                throw new CannotCompileException("empty <clinit>");

            try {
                CodeIterator it = codeAttr.iterator();
                int pos = it.insertEx(code.get());
                it.insert(code.getExceptionTable(), pos);
                int maxstack = codeAttr.getMaxStack();
                if (maxstack < stacksize)
                    codeAttr.setMaxStack(stacksize);

                int maxlocals = codeAttr.getMaxLocals();
                if (maxlocals < localsize)
                    codeAttr.setMaxLocals(localsize);
            }
            catch (BadBytecode e) {
                throw new CannotCompileException(e);
            }
        }

        try {
            m.rebuildStackMapIf6(classPool, cf);
        }
        catch (BadBytecode e) {
            throw new CannotCompileException(e);
        }
    }

    private void modifyConstructors(final ClassFile cf)
        throws CannotCompileException, NotFoundException
    {
        if (fieldInitializers == null)
            return;

<<<<<<< HEAD
        final ConstPool cp = cf.getConstPool();
        try {
            cf.loopMethods(new MethodInfoCallback() {
                @Override
                public void onInfo(MethodInfo info) {
                    if (info.isConstructor()) {
                        CodeAttribute codeAttr = info.getCodeAttribute();
                        if (codeAttr != null)
                            try {
                                Bytecode init = new Bytecode(cp, 0, codeAttr.getMaxLocals());
                                CtClass[] params = Descriptor.getParameterTypes(info.getDescriptor(), classPool);
                                int stacksize = makeFieldInitializer(init, params);
                                insertAuxInitializer(codeAttr, init, stacksize);
                                info.rebuildStackMapIf6(classPool, cf);
                            } catch (BadBytecode e) {
                                throw new RuntimeException(new CannotCompileException(e));
                            } catch (NotFoundException ex) {
                                throw new RuntimeException(ex);
                            } catch (CannotCompileException ex) {
                                throw new RuntimeException(ex);
                            }
=======
        ConstPool cp = cf.getConstPool();
        List<MethodInfo> methods = cf.getMethods();
        for (MethodInfo minfo:methods) {
            if (minfo.isConstructor()) {
                CodeAttribute codeAttr = minfo.getCodeAttribute();
                if (codeAttr != null)
                    try {
                        Bytecode init = new Bytecode(cp, 0,
                                                codeAttr.getMaxLocals());
                        CtClass[] params
                            = Descriptor.getParameterTypes(
                                                minfo.getDescriptor(),
                                                classPool);
                        int stacksize = makeFieldInitializer(init, params);
                        insertAuxInitializer(codeAttr, init, stacksize);
                        minfo.rebuildStackMapIf6(classPool, cf);
                    }
                    catch (BadBytecode e) {
                        throw new CannotCompileException(e);
>>>>>>> f0008447
                    }
                }
            });
        } catch (RuntimeException ex) {
            Throwable cause = ex.getCause();
            if (cause instanceof CannotCompileException) {
                throw (CannotCompileException) cause;
            }
            if (cause instanceof NotFoundException) {
                throw (NotFoundException) cause;
            }
            throw ex;
        }
    }

    private static void insertAuxInitializer(CodeAttribute codeAttr,
                                             Bytecode initializer,
                                             int stacksize)
        throws BadBytecode
    {
        CodeIterator it = codeAttr.iterator();
        int index = it.skipSuperConstructor();
        if (index < 0) {
            index = it.skipThisConstructor();
            if (index >= 0)
                return;         // this() is called.

            // Neither this() or super() is called.
        }

        int pos = it.insertEx(initializer.get());
        it.insert(initializer.getExceptionTable(), pos);
        int maxstack = codeAttr.getMaxStack();
        if (maxstack < stacksize)
            codeAttr.setMaxStack(stacksize);
    }

    private int makeFieldInitializer(Bytecode code, CtClass[] parameters)
        throws CannotCompileException, NotFoundException
    {
        int stacksize = 0;
        Javac jv = new Javac(code, this);
        try {
            jv.recordParams(parameters, false);
        }
        catch (CompileError e) {
            throw new CannotCompileException(e);
        }

        for (FieldInitLink fi = fieldInitializers; fi != null; fi = fi.next) {
            CtField f = fi.field;
            if (!Modifier.isStatic(f.getModifiers())) {
                int s = fi.init.compile(f.getType(), f.getName(), code,
                                        parameters, jv);
                if (stacksize < s)
                    stacksize = s;
            }
        }

        return stacksize;
    }

    // Methods used by CtNewWrappedMethod

    Map<CtMethod,String> getHiddenMethods() {
        if (hiddenMethods == null)
            hiddenMethods = new Hashtable<CtMethod,String>();

        return hiddenMethods;
    }

    int getUniqueNumber() { return uniqueNumberSeed++; }

    @Override
    public String makeUniqueName(String prefix) {
        Map<Object,CtClassType> table = new HashMap<Object,CtClassType>();
        makeMemberList(table);
        Set<Object> keys = table.keySet();
        String[] methods = new String[keys.size()];
        keys.toArray(methods);

        if (notFindInArray(prefix, methods))
            return prefix;

        int i = 100;
        String name;
        do {
            if (i > 999)
                throw new RuntimeException("too many unique name");

            name = prefix + i++;
        } while (!notFindInArray(name, methods));
        return name;
    }

    private static boolean notFindInArray(String prefix, String[] values) {
        int len = values.length;
        for (int i = 0; i < len; i++)
            if (values[i].startsWith(prefix))
                return false;

        return true;
    }

<<<<<<< HEAD
    private void makeMemberList(final HashMap table) {
=======
    private void makeMemberList(Map<Object,CtClassType> table) {
>>>>>>> f0008447
        int mod = getModifiers();
        if (Modifier.isAbstract(mod) || Modifier.isInterface(mod))
            try {
                CtClass[] ifs = getInterfaces();
                for (CtClass ic : ifs)
                    if (ic != null && ic instanceof CtClassType)
                        ((CtClassType)ic).makeMemberList(table);
            }
            catch (NotFoundException e) {}

        try {
            CtClass s = getSuperclass();
            if (s != null && s instanceof CtClassType)
                ((CtClassType)s).makeMemberList(table);
        }
        catch (NotFoundException e) {}

<<<<<<< HEAD
        getClassFile2().loopMethods(new MethodInfoCallback() {
            @Override
            public void onInfo(MethodInfo info) {
                table.put(info.getName(), CtClassType.this);
            }
        });
        
        getClassFile2().loopFields(new FieldInfoCallback() {
            @Override
            public void onInfo(FieldInfo info) {
                table.put(info.getName(), CtClassType.this);
            }
        });
=======
        List<MethodInfo> methods = getClassFile2().getMethods();
        for (MethodInfo minfo:methods)
            table.put(minfo.getName(), this);

        List<FieldInfo> fields = getClassFile2().getFields();
        for (FieldInfo finfo:fields) 
            table.put(finfo.getName(), this);
>>>>>>> f0008447
    }
}

class FieldInitLink {
    FieldInitLink next;
    CtField field;
    CtField.Initializer init;

    FieldInitLink(CtField f, CtField.Initializer i) {
        next = null;
        field = f;
        init = i;
    }
}<|MERGE_RESOLUTION|>--- conflicted
+++ resolved
@@ -23,22 +23,15 @@
 import java.io.DataOutputStream;
 import java.io.IOException;
 import java.io.InputStream;
-<<<<<<< HEAD
 import java.lang.ref.SoftReference;
-=======
-import java.lang.ref.Reference;
->>>>>>> f0008447
 import java.lang.ref.WeakReference;
 import java.net.URL;
 import java.util.ArrayList;
 import java.util.Collections;
 import java.util.HashMap;
 import java.util.Hashtable;
-<<<<<<< HEAD
-=======
 import java.util.List;
 import java.util.Map;
->>>>>>> f0008447
 import java.util.Set;
 import java.util.Timer;
 import java.util.TimerTask;
@@ -83,11 +76,7 @@
     ClassFile classfile;
     byte[] rawClassfile;    // backup storage
 
-<<<<<<< HEAD
     private volatile SoftReference<Cache> memberCache;
-=======
-    private Reference<CtMember.Cache> memberCache;
->>>>>>> f0008447
     private AccessorMaker accessors;
 
     private FieldInitLink fieldInitializers;
@@ -150,12 +139,8 @@
         qualifiedName = classfile.getName();
     }
 
-<<<<<<< HEAD
+    @Override
     protected void extendToString(StringBuilder buffer) {
-=======
-    @Override
-    protected void extendToString(StringBuffer buffer) {
->>>>>>> f0008447
         if (wasChanged)
             buffer.append("changed ");
 
@@ -989,17 +974,11 @@
      * Returns null if members are not cached.
      */
     protected CtMember.Cache hasMemberCache() {
-<<<<<<< HEAD
         SoftReference<Cache> cache = memberCache;
         if (cache != null)
             return cache.get();
         else
             return null;
-=======
-        if (memberCache != null)
-            return memberCache.get();
-        return null;
->>>>>>> f0008447
     }
 
     private static final Set<WeakReference<CtClassType>> REFS = Collections
@@ -1010,7 +989,6 @@
     protected CtMember.Cache getMembers() {
         lastCacheAccessTimestamp = System.currentTimeMillis();
         CtMember.Cache cache = null;
-<<<<<<< HEAD
         if (memberCache != null && (cache = memberCache.get()) != null) {
             return cache;
         }
@@ -1022,19 +1000,10 @@
             makeFieldCache(cache);
             makeBehaviorCache(cache);
             memberCache = new SoftReference<Cache>(cache);
-=======
-        if (memberCache == null
-            || (cache = memberCache.get()) == null) {
-            cache = new CtMember.Cache(this);
-            makeFieldCache(cache);
-            makeBehaviorCache(cache);
-            memberCache = new WeakReference<CtMember.Cache>(cache);
->>>>>>> f0008447
         }
         return cache;
     }
 
-<<<<<<< HEAD
     private void makeFieldCache(final CtMember.Cache cache) {
         getClassFile3(false).loopFields(new FieldInfoCallback() {
             @Override
@@ -1059,21 +1028,6 @@
                 }
             }
         });
-=======
-    private void makeFieldCache(CtMember.Cache cache) {
-        List<FieldInfo> fields = getClassFile3(false).getFields();
-        for (FieldInfo finfo:fields)
-            cache.addField(new CtField(finfo, this));
-    }
-
-    private void makeBehaviorCache(CtMember.Cache cache) {
-        List<MethodInfo> methods = getClassFile3(false).getMethods();
-        for (MethodInfo minfo:methods)
-            if (minfo.isMethod())
-                cache.addMethod(new CtMethod(minfo, this));
-            else
-                cache.addConstructor(new CtConstructor(minfo, this));
->>>>>>> f0008447
     }
 
     @Override
@@ -1171,13 +1125,10 @@
     }
 
     @Override
-<<<<<<< HEAD
     public CtBehavior where(MethodInfo mi) {
         return getMembers().where(mi);
     }
     
-=======
->>>>>>> f0008447
     public CtBehavior[] getDeclaredBehaviors() {
         CtMember.Cache memCache = getMembers();
         CtConstructor[] cons = memCache.getConstructors();
@@ -1292,42 +1243,18 @@
     @Override
     public CtMethod[] getDeclaredMethods() {
         CtMember.Cache memCache = getMembers();
-<<<<<<< HEAD
         return memCache.getMethods();
-=======
-        CtMember mth = memCache.methodHead();
-        CtMember mthTail = memCache.lastMethod();
-        List<CtMember> methods = new ArrayList<CtMember>();
-        while (mth != mthTail) {
-            mth = mth.next();
-            methods.add(mth);
-        }
-
-        return methods.toArray(new CtMethod[methods.size()]);
->>>>>>> f0008447
     }
 
     @Override
     public CtMethod[] getDeclaredMethods(String name) throws NotFoundException {
         CtMember.Cache memCache = getMembers();
-<<<<<<< HEAD
         ArrayList<CtMethod> methods = new ArrayList<CtMethod>();
         for(CtMethod mth : memCache.getMethods()) {
             if (mth.getName().equals(name)) {
                 methods.add(mth);
             }
         }
-=======
-        CtMember mth = memCache.methodHead();
-        CtMember mthTail = memCache.lastMethod();
-        List<CtMember> methods = new ArrayList<CtMember>();
-        while (mth != mthTail) {
-            mth = mth.next();
-            if (mth.getName().equals(name))
-                methods.add(mth);
-        }
-
->>>>>>> f0008447
         return methods.toArray(new CtMethod[methods.size()]);
     }
 
@@ -1343,7 +1270,7 @@
                                     + getName());
     }
 
-<<<<<<< HEAD
+    @Override
     public CtMethod getDeclaredMethod(String name, String desc) throws NotFoundException {
         CtMethod mth = getMembers().getMethod(name, desc);
         if (mth != null) {
@@ -1357,10 +1284,7 @@
                 .toString());
     }
     
-    
-=======
-    @Override
->>>>>>> f0008447
+    @Override
     public CtMethod getDeclaredMethod(String name, CtClass[] params)
         throws NotFoundException
     {
@@ -1530,17 +1454,12 @@
         cf.addAttribute(new AttributeInfo(cf.getConstPool(), name, data));
     }
 
-<<<<<<< HEAD
+    @Override
     public void instrument(final CodeConverter converter)
-=======
-    @Override
-    public void instrument(CodeConverter converter)
->>>>>>> f0008447
         throws CannotCompileException
     {
         checkModify();
         ClassFile cf = getClassFile2();
-<<<<<<< HEAD
         final ConstPool cp = cf.getConstPool();
         
         try {
@@ -1561,23 +1480,13 @@
             throw ex;
         }
     }
-
+    
+    @Override
     public void instrument(final ExprEditor editor)
-=======
-        ConstPool cp = cf.getConstPool();
-        List<MethodInfo> methods = cf.getMethods();
-        for (MethodInfo minfo: methods.toArray(new MethodInfo[methods.size()]))
-            converter.doit(this, minfo, cp);
-    }
-
-    @Override
-    public void instrument(ExprEditor editor)
->>>>>>> f0008447
         throws CannotCompileException
     {
         checkModify();
         ClassFile cf = getClassFile2();
-<<<<<<< HEAD
         try {
             cf.loopMethods(new MethodInfoCallback() {
                 @Override
@@ -1595,11 +1504,6 @@
             }
             throw ex;
         }
-=======
-        List<MethodInfo> methods = cf.getMethods();
-        for (MethodInfo minfo: methods.toArray(new MethodInfo[methods.size()]))
-            editor.doit(this, minfo);
->>>>>>> f0008447
     }
 
     /**
@@ -1769,7 +1673,6 @@
         if (fieldInitializers == null)
             return;
 
-<<<<<<< HEAD
         final ConstPool cp = cf.getConstPool();
         try {
             cf.loopMethods(new MethodInfoCallback() {
@@ -1791,27 +1694,6 @@
                             } catch (CannotCompileException ex) {
                                 throw new RuntimeException(ex);
                             }
-=======
-        ConstPool cp = cf.getConstPool();
-        List<MethodInfo> methods = cf.getMethods();
-        for (MethodInfo minfo:methods) {
-            if (minfo.isConstructor()) {
-                CodeAttribute codeAttr = minfo.getCodeAttribute();
-                if (codeAttr != null)
-                    try {
-                        Bytecode init = new Bytecode(cp, 0,
-                                                codeAttr.getMaxLocals());
-                        CtClass[] params
-                            = Descriptor.getParameterTypes(
-                                                minfo.getDescriptor(),
-                                                classPool);
-                        int stacksize = makeFieldInitializer(init, params);
-                        insertAuxInitializer(codeAttr, init, stacksize);
-                        minfo.rebuildStackMapIf6(classPool, cf);
-                    }
-                    catch (BadBytecode e) {
-                        throw new CannotCompileException(e);
->>>>>>> f0008447
                     }
                 }
             });
@@ -1916,11 +1798,7 @@
         return true;
     }
 
-<<<<<<< HEAD
-    private void makeMemberList(final HashMap table) {
-=======
-    private void makeMemberList(Map<Object,CtClassType> table) {
->>>>>>> f0008447
+    private void makeMemberList(final Map<Object,CtClassType> table) {
         int mod = getModifiers();
         if (Modifier.isAbstract(mod) || Modifier.isInterface(mod))
             try {
@@ -1938,7 +1816,6 @@
         }
         catch (NotFoundException e) {}
 
-<<<<<<< HEAD
         getClassFile2().loopMethods(new MethodInfoCallback() {
             @Override
             public void onInfo(MethodInfo info) {
@@ -1952,15 +1829,6 @@
                 table.put(info.getName(), CtClassType.this);
             }
         });
-=======
-        List<MethodInfo> methods = getClassFile2().getMethods();
-        for (MethodInfo minfo:methods)
-            table.put(minfo.getName(), this);
-
-        List<FieldInfo> fields = getClassFile2().getFields();
-        for (FieldInfo finfo:fields) 
-            table.put(finfo.getName(), this);
->>>>>>> f0008447
     }
 }
 
