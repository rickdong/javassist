--- conflicted
+++ resolved
@@ -645,13 +645,9 @@
         public String toString() {
             return Descriptor.toClassName(Character.toString(descriptor));
         }
-
-<<<<<<< HEAD
+        
+        @Override
         void encode(StringBuilder sb) {
-=======
-        @Override
-        void encode(StringBuffer sb) {
->>>>>>> f0008447
             sb.append(descriptor);
         }
     }
@@ -785,12 +781,8 @@
             return toString2(sbuf);
         }
 
-<<<<<<< HEAD
+        @Override
         void encode(StringBuilder sb) {
-=======
-        @Override
-        void encode(StringBuffer sb) {
->>>>>>> f0008447
             sb.append('L');
             encode2(sb);
             sb.append(';');
@@ -883,12 +875,8 @@
             return sbuf.toString();
         }
 
-<<<<<<< HEAD
+        @Override
         void encode(StringBuilder sb) {
-=======
-        @Override
-        void encode(StringBuffer sb) {
->>>>>>> f0008447
             for (int i = 0; i < dim; i++)
                 sb.append('[');
 
@@ -930,12 +918,8 @@
             return name;
         }
 
-<<<<<<< HEAD
+        @Override
         void encode(StringBuilder sb) {
-=======
-        @Override
-        void encode(StringBuffer sb) {
->>>>>>> f0008447
             sb.append('T').append(name).append(';');
         }
     }
