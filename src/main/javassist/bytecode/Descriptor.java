--- conflicted
+++ resolved
@@ -22,12 +22,8 @@
 import javassist.CtClass;
 import javassist.CtPrimitiveType;
 import javassist.NotFoundException;
-<<<<<<< HEAD
 import javassist.util.JvmNamesCache;
 
-import java.util.Map;
-=======
->>>>>>> f0008447
 
 /**
  * A support class for dealing with descriptors.
@@ -115,20 +111,15 @@
 
         if (arrayDim == 0)
             return name;
-<<<<<<< HEAD
         else {
             StringBuilder sbuf = new StringBuilder(name);
             do {
                 sbuf.append("[]");
-            } while (--arrayDim > 0);
-=======
-        StringBuffer sbuf = new StringBuffer(name);
-        do {
-            sbuf.append("[]");
-        } while (--arrayDim > 0);
->>>>>>> f0008447
-
-        return sbuf.toString();
+            }
+            while (--arrayDim > 0);
+
+            return sbuf.toString();
+        }
     }
 
     /**
@@ -337,7 +328,6 @@
         int i = desc.indexOf(')');
         if (i < 0)
             return desc;
-<<<<<<< HEAD
         else {
             StringBuilder newdesc = new StringBuilder();
             newdesc.append(desc.substring(0, i));
@@ -347,15 +337,6 @@
             newdesc.append(desc.substring(i));
             return newdesc.toString();
         }
-=======
-        StringBuffer newdesc = new StringBuffer();
-        newdesc.append(desc.substring(0, i));
-        newdesc.append('L');
-        newdesc.append(classname.replace('.', '/'));
-        newdesc.append(';');
-        newdesc.append(desc.substring(i));
-        return newdesc.toString();
->>>>>>> f0008447
     }
 
     /**
@@ -371,14 +352,9 @@
     public static String insertParameter(String classname, String desc) {
         if (desc.charAt(0) != '(')
             return desc;
-<<<<<<< HEAD
         else
             return "(L" + JvmNamesCache.javaToJvmName(classname) + ';'
                    + desc.substring(1);
-=======
-        return "(L" + classname.replace('.', '/') + ';'
-               + desc.substring(1);
->>>>>>> f0008447
     }
 
     /**
@@ -393,7 +369,6 @@
         int i = descriptor.indexOf(')');
         if (i < 0)
             return descriptor;
-<<<<<<< HEAD
         else {
             StringBuilder newdesc = new StringBuilder();
             newdesc.append(descriptor.substring(0, i));
@@ -401,13 +376,6 @@
             newdesc.append(descriptor.substring(i));
             return newdesc.toString();
         }
-=======
-        StringBuffer newdesc = new StringBuffer();
-        newdesc.append(descriptor.substring(0, i));
-        toDescriptor(newdesc, type);
-        newdesc.append(descriptor.substring(i));
-        return newdesc.toString();
->>>>>>> f0008447
     }
 
     /**
@@ -437,7 +405,6 @@
         int i = desc.indexOf(')');
         if (i < 0)
             return desc;
-<<<<<<< HEAD
         else {
             StringBuilder newdesc = new StringBuilder();
             newdesc.append(desc.substring(0, i + 1));
@@ -446,14 +413,6 @@
             newdesc.append(';');
             return newdesc.toString();
         }
-=======
-        StringBuffer newdesc = new StringBuffer();
-        newdesc.append(desc.substring(0, i + 1));
-        newdesc.append('L');
-        newdesc.append(classname.replace('.', '/'));
-        newdesc.append(';');
-        return newdesc.toString();
->>>>>>> f0008447
     }
 
     /**
