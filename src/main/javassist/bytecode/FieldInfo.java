/*
 * Javassist, a Java-bytecode translator toolkit.
 * Copyright (C) 1999- Shigeru Chiba. All Rights Reserved.
 *
 * The contents of this file are subject to the Mozilla Public License Version
 * 1.1 (the "License"); you may not use this file except in compliance with
 * the License.  Alternatively, the contents of this file may be used under
 * the terms of the GNU Lesser General Public License Version 2.1 or later,
 * or the Apache License Version 2.0.
 *
 * Software distributed under the License is distributed on an "AS IS" basis,
 * WITHOUT WARRANTY OF ANY KIND, either express or implied. See the License
 * for the specific language governing rights and limitations under the
 * License.
 */

package javassist.bytecode;

import java.io.DataInputStream;
import java.io.DataOutputStream;
import java.io.IOException;
<<<<<<< HEAD
import java.util.Map;

import javassist.util.ObjectUtils;

import java.util.LinkedHashMap;
=======
import java.util.ArrayList;
import java.util.List;
>>>>>>> f0008447

/**
 * <code>field_info</code> structure.
 *
 * <p>The following code adds a public field <code>width</code>
 * of <code>int</code> type:
 * <blockquote><pre>
 * ClassFile cf = ...
 * FieldInfo f = new FieldInfo(cf.getConstPool(), "width", "I");
 * f.setAccessFlags(AccessFlag.PUBLIC);
 * cf.addField(f);
 * </pre></blockquote>
 *
 * @see javassist.CtField#getFieldInfo()
 */
public final class FieldInfo extends AttributeObservable {
    ConstPool constPool;
    int accessFlags;
    int name;
    String cachedName;
    String cachedType;
    int descriptor;
<<<<<<< HEAD
    Map attribute;       // may be null.
=======
    List<AttributeInfo> attribute;       // may be null.
>>>>>>> f0008447

    private FieldInfo(ConstPool cp) {
        constPool = cp;
        accessFlags = 0;
        attribute = null;
    }

    /**
     * Constructs a <code>field_info</code> structure.
     *
     * @param cp                a constant pool table
     * @param fieldName         field name
     * @param desc              field descriptor
     *
     * @see Descriptor
     */
    public FieldInfo(ConstPool cp, String fieldName, String desc) {
        this(cp);
        name = cp.addUtf8Info(fieldName);
        cachedName = fieldName;
        descriptor = cp.addUtf8Info(desc);
    }

    FieldInfo(ConstPool cp, DataInputStream in) throws IOException {
        this(cp);
        read(in);
    }

    /**
     * Returns a string representation of the object.
     */
    @Override
    public String toString() {
        return getName() + " " + getDescriptor();
    }

    /**
     * Copies all constant pool items to a given new constant pool
     * and replaces the original items with the new ones.
     * This is used for garbage collecting the items of removed fields
     * and methods.
     *
     * @param cp    the destination
     */
    void compact(ConstPool cp) {
        name = cp.addUtf8Info(getName());
        descriptor = cp.addUtf8Info(getDescriptor());
        attribute = AttributeInfo.copyAll(attribute, cp);
        constPool = cp;
    }

    void prune(ConstPool cp) {
<<<<<<< HEAD
        Map newAttributes = new LinkedHashMap();
=======
        List<AttributeInfo> newAttributes = new ArrayList<AttributeInfo>();
>>>>>>> f0008447
        AttributeInfo invisibleAnnotations
            = getAttribute(AnnotationsAttribute.invisibleTag);
        if (invisibleAnnotations != null) {
            invisibleAnnotations = invisibleAnnotations.copy(cp, null);
            newAttributes.put(invisibleAnnotations.getName(), invisibleAnnotations);
         }

        AttributeInfo visibleAnnotations
            = getAttribute(AnnotationsAttribute.visibleTag);
        if (visibleAnnotations != null) {
            visibleAnnotations = visibleAnnotations.copy(cp, null);
            newAttributes.put(visibleAnnotations.getName(), visibleAnnotations);
        }

        AttributeInfo signature
            = getAttribute(SignatureAttribute.tag);
        if (signature != null) {
            signature = signature.copy(cp, null);
            newAttributes.put(signature.getName(), signature);
        }

        int index = getConstantValue();
        if (index != 0) {
            index = constPool.copy(index, cp, null);
            ConstantAttribute a = new ConstantAttribute(cp, index);
            newAttributes.put(a.getName(), a);
        }

        attribute = newAttributes;
        name = cp.addUtf8Info(getName());
        descriptor = cp.addUtf8Info(getDescriptor());
        constPool = cp;
    }

    /**
     * Returns the constant pool table used
     * by this <code>field_info</code>.
     */
    public ConstPool getConstPool() {
        return constPool;
    }

    /**
     * Returns the field name.
     */
    public String getName() {
       if (cachedName == null)
           cachedName = constPool.getUtf8Info(name);

       return cachedName;
    }

    /**
     * Sets the field name.
     */
    public void setName(String newName) {
        name = constPool.addUtf8Info(newName);
        if(!ObjectUtils.equals(cachedName , newName)){
            Object oldValue = cachedName;
            cachedName = newName;
            fireChange(this, NAME, oldValue, cachedName);
        }
    }

    /**
     * Returns the access flags.
     *
     * @see AccessFlag
     */
    public int getAccessFlags() {
        return accessFlags;
    }

    /**
     * Sets the access flags.
     *
     * @see AccessFlag
     */
    public void setAccessFlags(int acc) {
        if(!ObjectUtils.equals(accessFlags , acc)){
            Object oldValue = accessFlags;
            accessFlags = acc;
            fireChange(this, ACC_FLAGS, oldValue, accessFlags);
        }
    }

    /**
     * Returns the field descriptor.
     *
     * @see Descriptor
     */
    public String getDescriptor() {
        return constPool.getUtf8Info(descriptor);
    }

    /**
     * Sets the field descriptor.
     *
     * @see Descriptor
     */
    public void setDescriptor(String desc) {
        if (!desc.equals(getDescriptor())) {
            Object oldValue = getDescriptor();
            descriptor = constPool.addUtf8Info(desc);
            fireChange(this, DESCRIPTOR, oldValue, desc);
        }
    }

    /**
     * Finds a ConstantValue attribute and returns the index into
     * the <code>constant_pool</code> table.
     *
     * @return 0    if a ConstantValue attribute is not found.
     */
    public int getConstantValue() {
        if ((accessFlags & AccessFlag.STATIC) == 0)
            return 0;

        ConstantAttribute attr
            = (ConstantAttribute)getAttribute(ConstantAttribute.tag);
        if (attr == null)
            return 0;
        return attr.getConstantValue();
    }

    /**
     * Returns all the attributes.    The returned <code>List</code> object
     * is shared with this object.  If you add a new attribute to the list,
     * the attribute is also added to the field represented by this
     * object.  If you remove an attribute from the list, it is also removed
     * from the field.
     *
     * @return a list of <code>AttributeInfo</code> objects.
     * @see AttributeInfo
     */
<<<<<<< HEAD
    public Map getAttributes() {
        if (attribute == null)
            attribute = new LinkedHashMap();
=======
    public List<AttributeInfo> getAttributes() {
        if (attribute == null)
            attribute = new ArrayList<AttributeInfo>();
>>>>>>> f0008447

        return attribute;
    }

    /**
     * Returns the attribute with the specified name.
     * It returns null if the specified attribute is not found.
     *
     * <p>An attribute name can be obtained by, for example,
     * {@link AnnotationsAttribute#visibleTag} or
     * {@link AnnotationsAttribute#invisibleTag}. 
     * </p>
     * 
     * @param name      attribute name
     * @see #getAttributes()
     */
    public AttributeInfo getAttribute(String name) {
        return AttributeInfo.lookup(attribute, name);
    }

    /**
     * Removes an attribute with the specified name.
     *
     * @param name      attribute name.
     * @return          the removed attribute or null.
     * @since 3.21
     */
    public AttributeInfo removeAttribute(String name) {
        return AttributeInfo.remove(attribute, name);
    }

    /**
     * Appends an attribute.  If there is already an attribute with
     * the same name, the new one substitutes for it.
     *
     * @see #getAttributes()
     */
    public void addAttribute(AttributeInfo info) {
        if (attribute == null)
<<<<<<< HEAD
            attribute = new LinkedHashMap();
=======
            attribute = new ArrayList<AttributeInfo>();
>>>>>>> f0008447

        attribute.put(info.getName(), info);
    }

    private void read(DataInputStream in) throws IOException {
        accessFlags = in.readUnsignedShort();
        name = in.readUnsignedShort();
        descriptor = in.readUnsignedShort();
        int n = in.readUnsignedShort();
<<<<<<< HEAD
        attribute = new LinkedHashMap();
        for (int i = 0; i < n; ++i) {
        	AttributeInfo a = AttributeInfo.read(constPool, in);
            attribute.put(a.getName(), a);
        }
=======
        attribute = new ArrayList<AttributeInfo>();
        for (int i = 0; i < n; ++i)
            attribute.add(AttributeInfo.read(constPool, in));
>>>>>>> f0008447
    }

    void write(DataOutputStream out) throws IOException {
        out.writeShort(accessFlags);
        out.writeShort(name);
        out.writeShort(descriptor);
        if (attribute == null)
            out.writeShort(0);
        else {
            out.writeShort(attribute.size());
            AttributeInfo.writeAll(attribute, out);
        }
    }
}<|MERGE_RESOLUTION|>--- conflicted
+++ resolved
@@ -19,16 +19,11 @@
 import java.io.DataInputStream;
 import java.io.DataOutputStream;
 import java.io.IOException;
-<<<<<<< HEAD
 import java.util.Map;
 
 import javassist.util.ObjectUtils;
 
 import java.util.LinkedHashMap;
-=======
-import java.util.ArrayList;
-import java.util.List;
->>>>>>> f0008447
 
 /**
  * <code>field_info</code> structure.
@@ -51,11 +46,7 @@
     String cachedName;
     String cachedType;
     int descriptor;
-<<<<<<< HEAD
     Map attribute;       // may be null.
-=======
-    List<AttributeInfo> attribute;       // may be null.
->>>>>>> f0008447
 
     private FieldInfo(ConstPool cp) {
         constPool = cp;
@@ -108,11 +99,7 @@
     }
 
     void prune(ConstPool cp) {
-<<<<<<< HEAD
         Map newAttributes = new LinkedHashMap();
-=======
-        List<AttributeInfo> newAttributes = new ArrayList<AttributeInfo>();
->>>>>>> f0008447
         AttributeInfo invisibleAnnotations
             = getAttribute(AnnotationsAttribute.invisibleTag);
         if (invisibleAnnotations != null) {
@@ -248,15 +235,9 @@
      * @return a list of <code>AttributeInfo</code> objects.
      * @see AttributeInfo
      */
-<<<<<<< HEAD
     public Map getAttributes() {
         if (attribute == null)
             attribute = new LinkedHashMap();
-=======
-    public List<AttributeInfo> getAttributes() {
-        if (attribute == null)
-            attribute = new ArrayList<AttributeInfo>();
->>>>>>> f0008447
 
         return attribute;
     }
@@ -296,11 +277,7 @@
      */
     public void addAttribute(AttributeInfo info) {
         if (attribute == null)
-<<<<<<< HEAD
             attribute = new LinkedHashMap();
-=======
-            attribute = new ArrayList<AttributeInfo>();
->>>>>>> f0008447
 
         attribute.put(info.getName(), info);
     }
@@ -310,17 +287,11 @@
         name = in.readUnsignedShort();
         descriptor = in.readUnsignedShort();
         int n = in.readUnsignedShort();
-<<<<<<< HEAD
         attribute = new LinkedHashMap();
         for (int i = 0; i < n; ++i) {
         	AttributeInfo a = AttributeInfo.read(constPool, in);
             attribute.put(a.getName(), a);
         }
-=======
-        attribute = new ArrayList<AttributeInfo>();
-        for (int i = 0; i < n; ++i)
-            attribute.add(AttributeInfo.read(constPool, in));
->>>>>>> f0008447
     }
 
     void write(DataOutputStream out) throws IOException {
