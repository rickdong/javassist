/*
 * Javassist, a Java-bytecode translator toolkit.
 * Copyright (C) 1999- Shigeru Chiba. All Rights Reserved.
 *
 * The contents of this file are subject to the Mozilla Public License Version
 * 1.1 (the "License"); you may not use this file except in compliance with
 * the License.  Alternatively, the contents of this file may be used under
 * the terms of the GNU Lesser General Public License Version 2.1 or later,
 * or the Apache License Version 2.0.
 *
 * Software distributed under the License is distributed on an "AS IS" basis,
 * WITHOUT WARRANTY OF ANY KIND, either express or implied. See the License
 * for the specific language governing rights and limitations under the
 * License.
 */

package javassist.bytecode;

import java.io.DataInputStream;
import java.io.DataOutputStream;
import java.io.IOException;
import java.util.ArrayList;
<<<<<<< HEAD
import java.util.Collections;
import java.util.HashMap;
import java.util.HashSet;
import java.util.Iterator;
import java.util.LinkedHashMap;
=======
import java.util.Collection;
>>>>>>> f0008447
import java.util.List;
import java.util.Map;
import java.util.Set;

import javassist.CannotCompileException;
import javassist.util.CollectionUtils;

/**
 * <code>ClassFile</code> represents a Java <code>.class</code> file, which
 * consists of a constant pool, methods, fields, and attributes.
 *
 * <p>For example,</p>
 * <blockquote><pre>
 * ClassFile cf = new ClassFile(false, "test.Foo", null);
 * cf.setInterfaces(new String[] { "java.lang.Cloneable" });
 *
 * FieldInfo f = new FieldInfo(cf.getConstPool(), "width", "I");
 * f.setAccessFlags(AccessFlag.PUBLIC);
 * cf.addField(f);
 *
 * cf.write(new DataOutputStream(new FileOutputStream("Foo.class")));
 * </pre></blockquote>
 * <p>This code generates a class file <code>Foo.class</code> for the following class:</p>
 * <blockquote><pre>
 * package test;
 * class Foo implements Cloneable {
 *     public int width;
 * }
 * </pre></blockquote>
 *
 * @see FieldInfo
 * @see MethodInfo
 * @see ClassFileWriter
 * @see javassist.CtClass#getClassFile()
 * @see javassist.ClassPool#makeClass(ClassFile)
 */
public final class ClassFile implements AttributeChangeListener {
    int major, minor; // version number
    ConstPool constPool;
    int thisClass;
    int accessFlags;
    int superClass;
    int[] interfaces;
<<<<<<< HEAD
    Map<String, FieldInfo> fields; // field name to fieldInfo
    List<FieldInfo> fields2;
    Map<String, List<MethodInfo>> methods; // method name -> set of methodInfo
    List<MethodInfo> methods2;
    Map<String, AttributeInfo> attributes;
=======
    List<FieldInfo> fields;
    List<MethodInfo> methods;
    List<AttributeInfo> attributes;
>>>>>>> f0008447
    String thisclassname; // not JVM-internal name
    String[] cachedInterfaces;
    Set<String> cacheInterfaces2 = new HashSet<String>();
    String cachedSuperclass;

    /**
     * The major version number of class files
     * for JDK 1.1.
     */
    public static final int JAVA_1 = 45;

    /**
     * The major version number of class files
     * for JDK 1.2.
     */
    public static final int JAVA_2 = 46;

    /**
     * The major version number of class files
     * for JDK 1.3.
     */
    public static final int JAVA_3 = 47;

    /**
     * The major version number of class files
     * for JDK 1.4.
     */
    public static final int JAVA_4 = 48;

    /**
     * The major version number of class files
     * for JDK 1.5.
     */
    public static final int JAVA_5 = 49;

    /**
     * The major version number of class files
     * for JDK 1.6.
     */
    public static final int JAVA_6 = 50;

    /**
     * The major version number of class files
     * for JDK 1.7.
     */
    public static final int JAVA_7 = 51;

    /**
     * The major version number of class files
     * for JDK 1.8.
     */
    public static final int JAVA_8 = 52;

    /**
     * The major version number of class files
     * for JDK 1.9.
     */
    public static final int JAVA_9 = 53;

    /**
     * The major version number of class files
     * for JDK 10.
     */
    public static final int JAVA_10 = 54;

    /**
     * The major version number of class files
     * for JDK 11.
     */
    public static final int JAVA_11 = 55;

    /**
     * The major version number of class files created
     * from scratch.  The default value is 47 (JDK 1.3).
     * It is 49 (JDK 1.5)
     * if the JVM supports <code>java.lang.StringBuilder</code>.
     * It is 50 (JDK 1.6)
     * if the JVM supports <code>java.util.zip.DeflaterInputStream</code>.
     * It is 51 (JDK 1.7)
     * if the JVM supports <code>java.lang.invoke.CallSite</code>.
     * It is 52 (JDK 1.8)
     * if the JVM supports <code>java.util.function.Function</code>.
     * It is 53 (JDK 1.9)
     * if the JVM supports <code>java.lang.reflect.Module</code>.
     * It is 54 (JDK 10)
     * if the JVM supports <code>java.util.List.copyOf(Collection)</code>.
     * It is 55 (JDK 11)
     * if the JVM supports <code>java.util.Optional.isEmpty()</code>.
     */
    public static final int MAJOR_VERSION;

    static {
        int ver = JAVA_3;
        try {
            Class.forName("java.lang.StringBuilder");
            ver = JAVA_5;
            Class.forName("java.util.zip.DeflaterInputStream");
            ver = JAVA_6;
            Class.forName("java.lang.invoke.CallSite", false, ClassLoader.getSystemClassLoader());
            ver = JAVA_7;
            Class.forName("java.util.function.Function");
            ver = JAVA_8;
            Class.forName("java.lang.Module");
            ver = JAVA_9;
            List.class.getMethod("copyOf", Collection.class);
            ver = JAVA_10;
            Class.forName("java.util.Optional").getMethod("isEmpty");
            ver = JAVA_11;
        }
        catch (Throwable t) {}
        MAJOR_VERSION = ver;
    }

    /**
     * Constructs a class file from a byte stream.
     */
    public ClassFile(DataInputStream in) throws IOException {
        read(in);
    }

    /**
     * Constructs a class file including no members.
     * 
     * @param isInterface
     *            true if this is an interface. false if this is a class.
     * @param classname
     *            a fully-qualified class name
     * @param superclass
     *            a fully-qualified super class name or null.
     */
    public ClassFile(boolean isInterface, String classname, String superclass) {
        major = MAJOR_VERSION;
        minor = 0; // JDK 1.3 or later
        constPool = new ConstPool(classname);
        thisClass = constPool.getThisClassInfo();
        if (isInterface)
            accessFlags = AccessFlag.INTERFACE | AccessFlag.ABSTRACT;
        else
            accessFlags = AccessFlag.SUPER;

        initSuperclass(superclass);
        interfaces = null;
<<<<<<< HEAD
        fields = new LinkedHashMap<String, FieldInfo>();
        fields2 = new ArrayList<FieldInfo>();
        methods = new LinkedHashMap<String, List<MethodInfo>>();
        methods2 = new ArrayList<MethodInfo>();
        thisclassname = classname;

        attributes = new LinkedHashMap<String, AttributeInfo>();
        SourceFileAttribute sa = new SourceFileAttribute(constPool,
                getSourcefileName(thisclassname));
        attributes.put(sa.getName(), sa);
=======
        fields = new ArrayList<FieldInfo>();
        methods = new ArrayList<MethodInfo>();
        thisclassname = classname;

        attributes = new ArrayList<AttributeInfo>();
        attributes.add(new SourceFileAttribute(constPool,
                getSourcefileName(thisclassname)));
>>>>>>> f0008447
    }

    private void initSuperclass(String superclass) {
        if (superclass != null) {
            this.superClass = constPool.addClassInfo(superclass);
            cachedSuperclass = superclass;
        }
        else {
            this.superClass = constPool.addClassInfo("java.lang.Object");
            cachedSuperclass = "java.lang.Object";
        }
    }

    private static String getSourcefileName(String qname) {
        return qname.replaceAll("^.*\\.","") + ".java";
    }

    /**
     * Eliminates dead constant pool items. If a method or a field is removed,
     * the constant pool items used by that method/field become dead items. This
     * method recreates a constant pool.
     */
    public void compact() {
<<<<<<< HEAD
        final ConstPool cp = compact0();
        loopMethods(new MethodInfoCallback() {
            @Override
            public void onInfo(MethodInfo info) {
                info.compact(cp);
            }
        });
        
        loopFields(new FieldInfoCallback(){
            @Override
            public void onInfo(FieldInfo info) {
                info.compact(cp);
            }
        });
=======
        ConstPool cp = compact0();
        for (MethodInfo minfo:methods)
            minfo.compact(cp);

        for (FieldInfo finfo:fields)
            finfo.compact(cp);
>>>>>>> f0008447

        attributes = AttributeInfo.copyAll(attributes, cp);
        constPool = cp;
    }

    private ConstPool compact0() {
        ConstPool cp = new ConstPool(thisclassname);
        thisClass = cp.getThisClassInfo();
        String sc = getSuperclass();
        if (sc != null)
            superClass = cp.addClassInfo(getSuperclass());

        if (interfaces != null)
            for (int i = 0; i < interfaces.length; ++i)
                interfaces[i]
                    = cp.addClassInfo(constPool.getClassInfo(interfaces[i]));

        return cp;
    }

    /**
     * Discards all attributes, associated with both the class file and the
     * members such as a code attribute and exceptions attribute. The unused
     * constant pool entries are also discarded (a new packed constant pool is
     * constructed).
     */
    public void prune() {
<<<<<<< HEAD
        final ConstPool cp = compact0();
        Map<String, AttributeInfo> newAttributes = new LinkedHashMap<String, AttributeInfo>();
=======
        ConstPool cp = compact0();
        List<AttributeInfo> newAttributes = new ArrayList<AttributeInfo>();
>>>>>>> f0008447
        AttributeInfo invisibleAnnotations
            = getAttribute(AnnotationsAttribute.invisibleTag);
        if (invisibleAnnotations != null) {
            invisibleAnnotations = invisibleAnnotations.copy(cp, null);
            newAttributes.put(invisibleAnnotations.getName(), invisibleAnnotations);
        }

        AttributeInfo visibleAnnotations
            = getAttribute(AnnotationsAttribute.visibleTag);
        if (visibleAnnotations != null) {
            visibleAnnotations = visibleAnnotations.copy(cp, null);
            newAttributes.put(visibleAnnotations.getName(), visibleAnnotations);
        }

        AttributeInfo signature
            = getAttribute(SignatureAttribute.tag);
        if (signature != null) {
            signature = signature.copy(cp, null);
            newAttributes.put(signature.getName(), signature);
        }
<<<<<<< HEAD
        
        loopMethods(new MethodInfoCallback() {
            @Override
            public void onInfo(MethodInfo info) {
                info.prune(cp);
            }
        });
        
        loopFields(new FieldInfoCallback(){
            @Override
            public void onInfo(FieldInfo info) {
                info.prune(cp);
            }
        });
=======

        for (MethodInfo minfo:methods)
            minfo.prune(cp);

        for (FieldInfo finfo:fields)
            finfo.prune(cp);
>>>>>>> f0008447

        attributes = newAttributes;
        constPool = cp;
    }
    
    public static interface MethodInfoCallback {

        void onInfo(MethodInfo info);

    }

    public static interface FieldInfoCallback {
        void onInfo(FieldInfo info);
    }
    
    public void loopMethods(MethodInfoCallback cb) {
        List<MethodInfo> list = methods2;
        int size = list.size();
        for (int i = 0; i < size; i++) {
            MethodInfo info = list.get(i);
            cb.onInfo(info);
        }
    }

    public void loopFields(FieldInfoCallback cb) {
        List<FieldInfo> list = fields2;
        int size = list.size();
        for (int i = 0; i < size; i++) {
            FieldInfo info = list.get(i);
            cb.onInfo(info);
        }
    }

    /**
     * Returns a constant pool table.
     */
    public ConstPool getConstPool() {
        return constPool;
    }

    /**
     * Returns true if this is an interface.
     */
    public boolean isInterface() {
        return (accessFlags & AccessFlag.INTERFACE) != 0;
    }

    /**
     * Returns true if this is a final class or interface.
     */
    public boolean isFinal() {
        return (accessFlags & AccessFlag.FINAL) != 0;
    }

    /**
     * Returns true if this is an abstract class or an interface.
     */
    public boolean isAbstract() {
        return (accessFlags & AccessFlag.ABSTRACT) != 0;
    }

    /**
     * Returns access flags.
     * 
     * @see javassist.bytecode.AccessFlag
     */
    public int getAccessFlags() {
        return accessFlags;
    }

    /**
     * Changes access flags.
     * 
     * @see javassist.bytecode.AccessFlag
     */
    public void setAccessFlags(int acc) {
        if ((acc & AccessFlag.INTERFACE) == 0)
            acc |= AccessFlag.SUPER;

        accessFlags = acc;
    }

    /**
     * Returns access and property flags of this nested class.
     * This method returns -1 if the class is not a nested class. 
     *
     * <p>The returned value is obtained from <code>inner_class_access_flags</code>
     * of the entry representing this nested class itself
     * in <code>InnerClasses_attribute</code>. 
     */
    public int getInnerAccessFlags() {
        InnerClassesAttribute ica
            = (InnerClassesAttribute)getAttribute(InnerClassesAttribute.tag);
        if (ica == null)
            return -1;

        String name = getName();
        int n = ica.tableLength();
        for (int i = 0; i < n; ++i)
            if (name.equals(ica.innerClass(i)))
                return ica.accessFlags(i);

        return -1;
    }

    /**
     * Returns the class name.
     */
    public String getName() {
        return thisclassname;
    }

    /**
     * Sets the class name. This method substitutes the new name for all
     * occurrences of the old class name in the class file.
     */
    public void setName(String name) {
        renameClass(thisclassname, name);
    }

    /**
     * Returns the super class name.
     */
    public String getSuperclass() {
        if (cachedSuperclass == null)
            cachedSuperclass = constPool.getClassInfo(superClass);

        return cachedSuperclass;
    }

    /**
     * Returns the index of the constant pool entry representing the super
     * class.
     */
    public int getSuperclassId() {
        return superClass;
    }

    /**
     * Sets the super class.
     * 
     * <p>
     * The new super class should inherit from the old super class.
     * This method modifies constructors so that they call constructors declared
     * in the new super class.
     */
    public void setSuperclass(String superclass) throws CannotCompileException {
        if (superclass == null)
            superclass = "java.lang.Object";

        this.superClass = constPool.addClassInfo(superclass);
        final String finalSuperClass = superclass;
        try {
<<<<<<< HEAD
            loopMethods(new MethodInfoCallback() {
                @Override
                public void onInfo(MethodInfo info) {
                    try {
                        info.setSuperclass(finalSuperClass);
                    } catch (BadBytecode e) {
                        throw new RuntimeException(new CannotCompileException(e));
                    }
                }
            });
        } catch (RuntimeException ex) {
            Throwable cause = ex.getCause();
            if (cause instanceof CannotCompileException) {
                throw (CannotCompileException) cause;
            }
            throw ex;
=======
            this.superClass = constPool.addClassInfo(superclass);
            for (MethodInfo minfo:methods)
                minfo.setSuperclass(superclass);
        }
        catch (BadBytecode e) {
            throw new CannotCompileException(e);
>>>>>>> f0008447
        }
        cachedSuperclass = superclass;
    }

    /**
     * Replaces all occurrences of a class name in the class file.
     * 
     * <p>
     * If class X is substituted for class Y in the class file, X and Y must
     * have the same signature. If Y provides a method m(), X must provide it
     * even if X inherits m() from the super class. If this fact is not
     * guaranteed, the bytecode verifier may cause an error.
     * 
     * @param oldname
     *            the replaced class name
     * @param newname
     *            the substituted class name
     */
    public final void renameClass(String oldname, String newname) {
        if (oldname.equals(newname))
            return;

        if (oldname.equals(thisclassname))
            thisclassname = newname;

        oldname = Descriptor.toJvmName(oldname);
        newname = Descriptor.toJvmName(newname);
        constPool.renameClass(oldname, newname);

        AttributeInfo.renameClass(attributes, oldname, newname);
<<<<<<< HEAD
        
        final String fOldName = oldname;
        final String fNewName = newname;
        loopMethods(new MethodInfoCallback() {
            @Override
            public void onInfo(MethodInfo info) {
                String desc = info.getDescriptor();
                info.setDescriptor(Descriptor.rename(desc, fOldName, fNewName));
                AttributeInfo.renameClass(info.getAttributes(), fOldName, fNewName);
            }
        });
        
        loopFields(new FieldInfoCallback() {
            @Override
            public void onInfo(FieldInfo info) {
                String desc = info.getDescriptor();
                info.setDescriptor(Descriptor.rename(desc, fOldName, fNewName));
                AttributeInfo.renameClass(info.getAttributes(), fOldName, fNewName);
            }
        });
=======
        for (MethodInfo minfo :methods) {
            String desc = minfo.getDescriptor();
            minfo.setDescriptor(Descriptor.rename(desc, oldname, newname));
            AttributeInfo.renameClass(minfo.getAttributes(), oldname, newname);
        }

        for (FieldInfo finfo:fields) {
            String desc = finfo.getDescriptor();
            finfo.setDescriptor(Descriptor.rename(desc, oldname, newname));
            AttributeInfo.renameClass(finfo.getAttributes(), oldname, newname);
        }
>>>>>>> f0008447
    }

    /**
     * Replaces all occurrences of several class names in the class file.
     * 
     * @param classnames
     *            specifies which class name is replaced with which new name.
     *            Class names must be described with the JVM-internal
     *            representation like <code>java/lang/Object</code>.
     * @see #renameClass(String,String)
     */
<<<<<<< HEAD
    public final void renameClass(final Map classnames) {
        String jvmNewThisName = (String)classnames.get(Descriptor
=======
    public final void renameClass(Map<String,String> classnames) {
        String jvmNewThisName = classnames.get(Descriptor
>>>>>>> f0008447
                .toJvmName(thisclassname));
        if (jvmNewThisName != null)
            thisclassname = Descriptor.toJavaName(jvmNewThisName);

        constPool.renameClass(classnames);

        AttributeInfo.renameClass(attributes, classnames);
<<<<<<< HEAD
        
        loopMethods(new MethodInfoCallback() {
            @Override
            public void onInfo(MethodInfo info) {
                String desc = info.getDescriptor();
                info.setDescriptor(Descriptor.rename(desc, classnames));
                AttributeInfo.renameClass(info.getAttributes(), classnames);
            }
        });
        
        loopFields(new FieldInfoCallback() {
            @Override
            public void onInfo(FieldInfo info) {
                String desc = info.getDescriptor();
                info.setDescriptor(Descriptor.rename(desc, classnames));
                AttributeInfo.renameClass(info.getAttributes(), classnames);
            }
        });
=======
        for (MethodInfo minfo:methods) {
            String desc = minfo.getDescriptor();
            minfo.setDescriptor(Descriptor.rename(desc, classnames));
            AttributeInfo.renameClass(minfo.getAttributes(), classnames);
        }

        for (FieldInfo finfo:fields) {
            String desc = finfo.getDescriptor();
            finfo.setDescriptor(Descriptor.rename(desc, classnames));
            AttributeInfo.renameClass(finfo.getAttributes(), classnames);
        }
>>>>>>> f0008447
    }

    /**
     * Internal-use only.
     * <code>CtClass.getRefClasses()</code> calls this method. 
     */
<<<<<<< HEAD
    public final void getRefClasses(final Map classnames) {
        constPool.renameClass(classnames);

        AttributeInfo.getRefClasses(attributes, classnames);
        
        loopMethods(new MethodInfoCallback() {
            @Override
            public void onInfo(MethodInfo info) {
                String desc = info.getDescriptor();
                Descriptor.rename(desc, classnames);
                AttributeInfo.getRefClasses(info.getAttributes(), classnames);
            }
        });
        
        loopFields(new FieldInfoCallback() {
            @Override
            public void onInfo(FieldInfo info) {
                String desc = info.getDescriptor();
                Descriptor.rename(desc, classnames);
                AttributeInfo.getRefClasses(info.getAttributes(), classnames);
            }
        });
        
=======
    public final void getRefClasses(Map<String,String> classnames) {
        constPool.renameClass(classnames);

        AttributeInfo.getRefClasses(attributes, classnames);
        for (MethodInfo minfo:methods) {
            String desc = minfo.getDescriptor();
            Descriptor.rename(desc, classnames);
            AttributeInfo.getRefClasses(minfo.getAttributes(), classnames);
        }

        for (FieldInfo finfo:fields) {
            String desc = finfo.getDescriptor();
            Descriptor.rename(desc, classnames);
            AttributeInfo.getRefClasses(finfo.getAttributes(), classnames);
        }
>>>>>>> f0008447
    }

    /**
     * Returns the names of the interfaces implemented by the class.
     * The returned array is read only.
     */
    public String[] getInterfaces() {
        if (cachedInterfaces != null)
            return cachedInterfaces;

        String[] rtn = null;
        if (interfaces == null)
            rtn = new String[0];
        else {
<<<<<<< HEAD
            int n = interfaces.length;
            String[] list = new String[n];
            for (int i = 0; i < n; ++i) {
=======
            String[] list = new String[interfaces.length];
            for (int i = 0; i < interfaces.length; ++i)
>>>>>>> f0008447
                list[i] = constPool.getClassInfo(interfaces[i]);
                cacheInterfaces2.add(list[i]);
            }

            rtn = list;
        }

        cachedInterfaces = rtn;
        return rtn;
    }
    
    public boolean containsInterface(String name) {
        if (cacheInterfaces2 == null) {
            getInterfaces();
        }
        return cacheInterfaces2.contains(name);
    }
    

    /**
     * Sets the interfaces.
     * 
     * @param nameList
     *            the names of the interfaces.
     */
    public void setInterfaces(String[] nameList) {
        cachedInterfaces = null;
        cacheInterfaces2.clear();
        if (nameList != null) {
            interfaces = new int[nameList.length];
            for (int i = 0; i < nameList.length; ++i)
                interfaces[i] = constPool.addClassInfo(nameList[i]);
        }
    }

    /**
     * Appends an interface to the interfaces implemented by the class.
     */
    public void addInterface(String name) {
        cachedInterfaces = null;
        cacheInterfaces2.clear();
        int info = constPool.addClassInfo(name);
        if (interfaces == null) {
            interfaces = new int[1];
            interfaces[0] = info;
        }
        else {
            int n = interfaces.length;
            int[] newarray = new int[n + 1];
            System.arraycopy(interfaces, 0, newarray, 0, n);
            newarray[n] = info;
            interfaces = newarray;
        }
    }

    /**
<<<<<<< HEAD
=======
     * Returns all the fields declared in the class.
     * 
     * @return a list of <code>FieldInfo</code>.
     * @see FieldInfo
     */
    public List<FieldInfo> getFields() {
        return fields;
    }

    /**
>>>>>>> f0008447
     * Appends a field to the class.
     *
     * @throws DuplicateMemberException         when the field is already included.
     */
    public void addField(FieldInfo finfo) throws DuplicateMemberException {
        testExistingField(finfo.getName(), finfo.getDescriptor());
        addField2(finfo);
    }
    
    /**
     * Just appends a field to the class.
     * It does not check field duplication.
     * Use this method only when minimizing performance overheads
     * is seriously required.
     *
     * @since 3.13
     */
    public final void addField2(FieldInfo finfo) {
        FieldInfo prev = (FieldInfo) fields.put(finfo.getName(), finfo);
        if (prev != null) {
            prev.removeChangeListener(this);
            fields2.remove(prev);
        }
        fields2.add(finfo);
        finfo.addChangeListener(this);
    }
    
    @Override
    public void onChange(Object src, String name, Object oldValue, Object newValue) {
        if (AttributeObservable.NAME.equals(name)) {
            if (src instanceof FieldInfo) {
                fields.remove(oldValue);
                fields.put((String)newValue, (FieldInfo) src);
            }
            else if(src instanceof MethodInfo){
                List<MethodInfo> ms = methods.get(oldValue);
                List<MethodInfo> ms1 = methods.get(newValue);
                if (ms1 == null) {
                    ms1 = new ArrayList<MethodInfo>();
                    methods.put((String) newValue, ms1);
                }
                ms.remove(src);
                
                Iterator<MethodInfo> it = ms.iterator();
                while (it.hasNext()) {
                    MethodInfo mi = it.next();
                    if (mi.getName().equals(newValue)) {
                        it.remove();
                        ms1.add(mi);
                    }
                }
                it = ms1.iterator();
                while (it.hasNext()) {
                    MethodInfo mi = it.next();
                    if (mi.getName().equals(oldValue)) {
                        it.remove();
                        ms.add(mi);
                    }
                }
                ms1.add((MethodInfo) src);
                if (ms.isEmpty()) {
                    methods.remove(oldValue);
                }
            }
        }
    }

    private void testExistingField(String name, String descriptor)
            throws DuplicateMemberException {
<<<<<<< HEAD
        if(fields.containsKey(name)){
            throw new DuplicateMemberException("duplicate field: " + name);
        }
    }

    public boolean removeMethod(MethodInfo mi){
        List<MethodInfo> ms = methods.get(mi.getName());
        if(ms == null || ms.isEmpty()){
            return false;
        }
        if(ms.remove(mi)){
            methods2.remove(mi);
            mi.removeChangeListener(this);
            if(ms.isEmpty()){
                methods.remove(mi.getName());
            }
            return true;
        }
        return false;
    }
    
    public boolean removeField(FieldInfo fi){
         if(fields.remove(fi.getName()) != null){
             fields2.remove(fi);
             return true;
         }
         return false;
    }
    
    public FieldInfo getField(String name){
        return fields.get(name);
=======
        for (FieldInfo minfo:fields)
            if (minfo.getName().equals(name))
                throw new DuplicateMemberException("duplicate field: " + name);
    }

    /**
     * Returns all the methods declared in the class.
     * 
     * @return a list of <code>MethodInfo</code>.
     * @see MethodInfo
     */
    public List<MethodInfo> getMethods() {
        return methods;
>>>>>>> f0008447
    }
    
    public List<MethodInfo> getMethods(String name){
        List<MethodInfo> ret = methods.get(name);
        return ret == null ? Collections.<MethodInfo>emptyList() : Collections.unmodifiableList(ret);
    }
    

    /**
     * Returns the method with the specified name. If there are multiple methods
     * with that name, this method returns one of them.
     * 
     * @return null if no such method is found.
     */
    public MethodInfo getMethod(String name) {
<<<<<<< HEAD
        List<MethodInfo> ms = getMethods(name);
        return ms.isEmpty() ? null : ms.get(0);
=======
        for (MethodInfo minfo:methods)
            if (minfo.getName().equals(name))
                return minfo;
        return null;
>>>>>>> f0008447
    }

    /**
     * Returns a static initializer (class initializer), or null if it does not
     * exist.
     */
    public MethodInfo getStaticInitializer() {
        return getMethod(MethodInfo.nameClinit);
    }

    /**
     * Appends a method to the class.
     * If there is a bridge method with the same name and signature,
     * then the bridge method is removed before a new method is added.
     *
     * @throws DuplicateMemberException         when the method is already included.
     */
    public void addMethod(MethodInfo minfo) throws DuplicateMemberException {
        testExistingMethod(minfo);
        addMethod2(minfo);
    }

    /**
     * Just appends a method to the class.
     * It does not check method duplication or remove a bridge method.
     * Use this method only when minimizing performance overheads
     * is seriously required.
     *
     * @since 3.13
     */
    public final void addMethod2(MethodInfo minfo) {
        CollectionUtils.addToKeyedList(minfo.getName(), minfo, methods);
        methods2.add(minfo);
        minfo.addChangeListener(this);
    }
    
    private void testExistingMethod(MethodInfo newMinfo)
        throws DuplicateMemberException
    {
        String name = newMinfo.getName();
        String descriptor = newMinfo.getDescriptor();
<<<<<<< HEAD
        List<MethodInfo> ms = methods.get(name);
        if (ms == null || ms.isEmpty()) {
            return;
        }
        for(MethodInfo mi : ms.toArray(new MethodInfo[0])){
            if (isDuplicated(newMinfo, name, descriptor, mi)){
=======
        ListIterator<MethodInfo> it = methods.listIterator(0);
        while (it.hasNext())
            if (isDuplicated(newMinfo, name, descriptor, it.next(), it))
>>>>>>> f0008447
                throw new DuplicateMemberException("duplicate method: " + name
                        + " in " + this.getName());
            }
        }
    }

<<<<<<< HEAD
    private boolean isDuplicated(MethodInfo newMethod, String newName,
                                        String newDesc, MethodInfo minfo)
=======
    private static boolean isDuplicated(MethodInfo newMethod, String newName,
                                        String newDesc, MethodInfo minfo,
                                        ListIterator<MethodInfo> it)
>>>>>>> f0008447
    {
        if (!minfo.getName().equals(newName))
            return false;

        String desc = minfo.getDescriptor();
        if (!Descriptor.eqParamTypes(desc, newDesc))
           return false;

        if (desc.equals(newDesc)) {
            if (notBridgeMethod(minfo))
                return true;
            	// if the bridge method with the same signature
            	// already exists, replace it.
<<<<<<< HEAD
                removeMethod(minfo);
                return false;
            }
=======
            it.remove();
            return false;
>>>>>>> f0008447
        }
        	return false;
           // return notBridgeMethod(minfo) && notBridgeMethod(newMethod);
    }

    /* For a bridge method, see Sec. 15.12.4.5 of JLS 3rd Ed.
     */
    private static boolean notBridgeMethod(MethodInfo minfo) {
        return (minfo.getAccessFlags() & AccessFlag.BRIDGE) == 0;
    }

    /**
     * Returns all the attributes.  The returned <code>List</code> object
     * is shared with this object.  If you add a new attribute to the list,
     * the attribute is also added to the classs file represented by this
     * object.  If you remove an attribute from the list, it is also removed
     * from the class file.
     * 
     * @return a list of <code>AttributeInfo</code> objects.
     * @see AttributeInfo
     */
<<<<<<< HEAD
    public Map<String, AttributeInfo> getAttributes() {
=======
    public List<AttributeInfo> getAttributes() {
>>>>>>> f0008447
        return attributes;
    }

    /**
     * Returns the attribute with the specified name.  If there are multiple
     * attributes with that name, this method returns either of them.   It
     * returns null if the specified attributed is not found.
     *
     * <p>An attribute name can be obtained by, for example,
     * {@link AnnotationsAttribute#visibleTag} or
     * {@link AnnotationsAttribute#invisibleTag}. 
     * </p>
     *
     * @param name          attribute name
     * @see #getAttributes()
     */
    public AttributeInfo getAttribute(String name) {
<<<<<<< HEAD
        Map<String, AttributeInfo> list = attributes;
        return list.get(name);
=======
        for (AttributeInfo ai:attributes)
            if (ai.getName().equals(name))
                return ai;
        return null;
>>>>>>> f0008447
    }

    /**
     * Removes an attribute with the specified name.
     *
     * @param name      attribute name.
     * @return          the removed attribute or null.
     * @since 3.21
     */
    public AttributeInfo removeAttribute(String name) {
        return AttributeInfo.remove(attributes, name);
    }

    /**
     * Appends an attribute. If there is already an attribute with the same
     * name, the new one substitutes for it.
     *
     * @see #getAttributes()
     */
    public void addAttribute(AttributeInfo info) {
        attributes.put(info.getName(), info);
    }

    /**
     * Returns the source file containing this class.
     * 
     * @return null if this information is not available.
     */
    public String getSourceFile() {
        SourceFileAttribute sf
            = (SourceFileAttribute)getAttribute(SourceFileAttribute.tag);
        if (sf == null)
            return null;
        return sf.getFileName();
    }

    private void read(DataInputStream in) throws IOException {
        int i, n;
        int magic = in.readInt();
        if (magic != 0xCAFEBABE)
            throw new IOException("bad magic number: " + Integer.toHexString(magic));

        minor = in.readUnsignedShort();
        major = in.readUnsignedShort();
        constPool = new ConstPool(in);
        accessFlags = in.readUnsignedShort();
        thisClass = in.readUnsignedShort();
        constPool.setThisClassInfo(thisClass);
        superClass = in.readUnsignedShort();
        n = in.readUnsignedShort();
        if (n == 0)
            interfaces = null;
        else {
            interfaces = new int[n];
            for (i = 0; i < n; ++i)
                interfaces[i] = in.readUnsignedShort();
        }

        ConstPool cp = constPool;
        n = in.readUnsignedShort();
<<<<<<< HEAD
        fields = new LinkedHashMap<String, FieldInfo>();
        fields2 = new ArrayList<FieldInfo>();
=======
        fields = new ArrayList<FieldInfo>();
>>>>>>> f0008447
        for (i = 0; i < n; ++i)
            addField2(new FieldInfo(cp, in));

        n = in.readUnsignedShort();
<<<<<<< HEAD
        methods = new LinkedHashMap<String, List<MethodInfo>>();
        methods2 = new ArrayList<MethodInfo>();
        for (i = 0; i < n; ++i)
            addMethod2(new MethodInfo(cp, in));

        attributes = new LinkedHashMap<String, AttributeInfo>();
=======
        methods = new ArrayList<MethodInfo>();
        for (i = 0; i < n; ++i)
            addMethod2(new MethodInfo(cp, in));

        attributes = new ArrayList<AttributeInfo>();
>>>>>>> f0008447
        n = in.readUnsignedShort();
        for (i = 0; i < n; ++i)
            addAttribute(AttributeInfo.read(cp, in));

        thisclassname = constPool.getClassInfo(thisClass);
    }

    /**
     * Writes a class file represented by this object into an output stream.
     */
    public void write(final DataOutputStream out) throws IOException {
        int i, n;

        out.writeInt(0xCAFEBABE); // magic
        out.writeShort(minor); // minor version
        out.writeShort(major); // major version
        constPool.write(out); // constant pool
        out.writeShort(accessFlags);
        out.writeShort(thisClass);
        out.writeShort(superClass);

        if (interfaces == null)
            n = 0;
        else
            n = interfaces.length;

        out.writeShort(n);
        for (i = 0; i < n; ++i)
            out.writeShort(interfaces[i]);

<<<<<<< HEAD
        n = fields2.size();
        out.writeShort(n);
        try {
            loopFields(new FieldInfoCallback() {
                @Override
                public void onInfo(FieldInfo info) {
                    try {
                        info.write(out);
                    } catch (IOException e) {
                        throw new RuntimeException(e);
                    }
                }
            });
            
            n = methods2.size();
            out.writeShort(n);
            loopMethods(new MethodInfoCallback() {
                @Override
                public void onInfo(MethodInfo info) {
                    try {
                        info.write(out);
                    } catch (IOException e) {
                        throw new RuntimeException(e);
                    }
                }
            });
        } catch (RuntimeException ex) {
            Throwable cause = ex.getCause();
            if (cause instanceof IOException) {
                throw (IOException) cause;
            }
            throw ex;
        }
=======
        n = fields.size();
        out.writeShort(n);
        for (i = 0; i < n; ++i) {
            FieldInfo finfo = fields.get(i);
            finfo.write(out);
        }

        out.writeShort(methods.size());
        for (MethodInfo minfo:methods)
            minfo.write(out);

>>>>>>> f0008447
        out.writeShort(attributes.size());
        AttributeInfo.writeAll(attributes, out);
    }

    /**
     * Get the Major version.
     * 
     * @return the major version
     */
    public int getMajorVersion() {
        return major;
    }

    /**
     * Set the major version.
     * 
     * @param major
     *            the major version
     */
    public void setMajorVersion(int major) {
        this.major = major;
    }

    /**
     * Get the minor version.
     * 
     * @return the minor version
     */
    public int getMinorVersion() {
        return minor;
    }

    /**
     * Set the minor version.
     * 
     * @param minor
     *            the minor version
     */
    public void setMinorVersion(int minor) {
        this.minor = minor;
    }

    /**
     * Sets the major and minor version to Java 5.
     *
     * If the major version is older than 49, Java 5
     * extensions such as annotations are ignored
     * by the JVM.
     */
    public void setVersionToJava5() {
        this.major = 49;
        this.minor = 0;
    }
}<|MERGE_RESOLUTION|>--- conflicted
+++ resolved
@@ -20,15 +20,11 @@
 import java.io.DataOutputStream;
 import java.io.IOException;
 import java.util.ArrayList;
-<<<<<<< HEAD
+import java.util.Collection;
 import java.util.Collections;
-import java.util.HashMap;
 import java.util.HashSet;
 import java.util.Iterator;
 import java.util.LinkedHashMap;
-=======
-import java.util.Collection;
->>>>>>> f0008447
 import java.util.List;
 import java.util.Map;
 import java.util.Set;
@@ -72,17 +68,11 @@
     int accessFlags;
     int superClass;
     int[] interfaces;
-<<<<<<< HEAD
     Map<String, FieldInfo> fields; // field name to fieldInfo
     List<FieldInfo> fields2;
     Map<String, List<MethodInfo>> methods; // method name -> set of methodInfo
     List<MethodInfo> methods2;
     Map<String, AttributeInfo> attributes;
-=======
-    List<FieldInfo> fields;
-    List<MethodInfo> methods;
-    List<AttributeInfo> attributes;
->>>>>>> f0008447
     String thisclassname; // not JVM-internal name
     String[] cachedInterfaces;
     Set<String> cacheInterfaces2 = new HashSet<String>();
@@ -225,7 +215,6 @@
 
         initSuperclass(superclass);
         interfaces = null;
-<<<<<<< HEAD
         fields = new LinkedHashMap<String, FieldInfo>();
         fields2 = new ArrayList<FieldInfo>();
         methods = new LinkedHashMap<String, List<MethodInfo>>();
@@ -236,15 +225,6 @@
         SourceFileAttribute sa = new SourceFileAttribute(constPool,
                 getSourcefileName(thisclassname));
         attributes.put(sa.getName(), sa);
-=======
-        fields = new ArrayList<FieldInfo>();
-        methods = new ArrayList<MethodInfo>();
-        thisclassname = classname;
-
-        attributes = new ArrayList<AttributeInfo>();
-        attributes.add(new SourceFileAttribute(constPool,
-                getSourcefileName(thisclassname)));
->>>>>>> f0008447
     }
 
     private void initSuperclass(String superclass) {
@@ -268,7 +248,6 @@
      * method recreates a constant pool.
      */
     public void compact() {
-<<<<<<< HEAD
         final ConstPool cp = compact0();
         loopMethods(new MethodInfoCallback() {
             @Override
@@ -283,14 +262,6 @@
                 info.compact(cp);
             }
         });
-=======
-        ConstPool cp = compact0();
-        for (MethodInfo minfo:methods)
-            minfo.compact(cp);
-
-        for (FieldInfo finfo:fields)
-            finfo.compact(cp);
->>>>>>> f0008447
 
         attributes = AttributeInfo.copyAll(attributes, cp);
         constPool = cp;
@@ -318,13 +289,8 @@
      * constructed).
      */
     public void prune() {
-<<<<<<< HEAD
         final ConstPool cp = compact0();
         Map<String, AttributeInfo> newAttributes = new LinkedHashMap<String, AttributeInfo>();
-=======
-        ConstPool cp = compact0();
-        List<AttributeInfo> newAttributes = new ArrayList<AttributeInfo>();
->>>>>>> f0008447
         AttributeInfo invisibleAnnotations
             = getAttribute(AnnotationsAttribute.invisibleTag);
         if (invisibleAnnotations != null) {
@@ -345,7 +311,6 @@
             signature = signature.copy(cp, null);
             newAttributes.put(signature.getName(), signature);
         }
-<<<<<<< HEAD
         
         loopMethods(new MethodInfoCallback() {
             @Override
@@ -360,14 +325,6 @@
                 info.prune(cp);
             }
         });
-=======
-
-        for (MethodInfo minfo:methods)
-            minfo.prune(cp);
-
-        for (FieldInfo finfo:fields)
-            finfo.prune(cp);
->>>>>>> f0008447
 
         attributes = newAttributes;
         constPool = cp;
@@ -521,7 +478,6 @@
         this.superClass = constPool.addClassInfo(superclass);
         final String finalSuperClass = superclass;
         try {
-<<<<<<< HEAD
             loopMethods(new MethodInfoCallback() {
                 @Override
                 public void onInfo(MethodInfo info) {
@@ -538,14 +494,6 @@
                 throw (CannotCompileException) cause;
             }
             throw ex;
-=======
-            this.superClass = constPool.addClassInfo(superclass);
-            for (MethodInfo minfo:methods)
-                minfo.setSuperclass(superclass);
-        }
-        catch (BadBytecode e) {
-            throw new CannotCompileException(e);
->>>>>>> f0008447
         }
         cachedSuperclass = superclass;
     }
@@ -576,7 +524,6 @@
         constPool.renameClass(oldname, newname);
 
         AttributeInfo.renameClass(attributes, oldname, newname);
-<<<<<<< HEAD
         
         final String fOldName = oldname;
         final String fNewName = newname;
@@ -597,19 +544,6 @@
                 AttributeInfo.renameClass(info.getAttributes(), fOldName, fNewName);
             }
         });
-=======
-        for (MethodInfo minfo :methods) {
-            String desc = minfo.getDescriptor();
-            minfo.setDescriptor(Descriptor.rename(desc, oldname, newname));
-            AttributeInfo.renameClass(minfo.getAttributes(), oldname, newname);
-        }
-
-        for (FieldInfo finfo:fields) {
-            String desc = finfo.getDescriptor();
-            finfo.setDescriptor(Descriptor.rename(desc, oldname, newname));
-            AttributeInfo.renameClass(finfo.getAttributes(), oldname, newname);
-        }
->>>>>>> f0008447
     }
 
     /**
@@ -621,21 +555,14 @@
      *            representation like <code>java/lang/Object</code>.
      * @see #renameClass(String,String)
      */
-<<<<<<< HEAD
-    public final void renameClass(final Map classnames) {
-        String jvmNewThisName = (String)classnames.get(Descriptor
-=======
-    public final void renameClass(Map<String,String> classnames) {
-        String jvmNewThisName = classnames.get(Descriptor
->>>>>>> f0008447
-                .toJvmName(thisclassname));
+    public final void renameClass(final Map<String,String> classnames) {
+        String jvmNewThisName = classnames.get(Descriptor.toJvmName(thisclassname));
         if (jvmNewThisName != null)
             thisclassname = Descriptor.toJavaName(jvmNewThisName);
 
         constPool.renameClass(classnames);
 
         AttributeInfo.renameClass(attributes, classnames);
-<<<<<<< HEAD
         
         loopMethods(new MethodInfoCallback() {
             @Override
@@ -654,27 +581,13 @@
                 AttributeInfo.renameClass(info.getAttributes(), classnames);
             }
         });
-=======
-        for (MethodInfo minfo:methods) {
-            String desc = minfo.getDescriptor();
-            minfo.setDescriptor(Descriptor.rename(desc, classnames));
-            AttributeInfo.renameClass(minfo.getAttributes(), classnames);
-        }
-
-        for (FieldInfo finfo:fields) {
-            String desc = finfo.getDescriptor();
-            finfo.setDescriptor(Descriptor.rename(desc, classnames));
-            AttributeInfo.renameClass(finfo.getAttributes(), classnames);
-        }
->>>>>>> f0008447
     }
 
     /**
      * Internal-use only.
      * <code>CtClass.getRefClasses()</code> calls this method. 
      */
-<<<<<<< HEAD
-    public final void getRefClasses(final Map classnames) {
+    public final void getRefClasses(final Map<String,String> classnames) {
         constPool.renameClass(classnames);
 
         AttributeInfo.getRefClasses(attributes, classnames);
@@ -696,24 +609,6 @@
                 AttributeInfo.getRefClasses(info.getAttributes(), classnames);
             }
         });
-        
-=======
-    public final void getRefClasses(Map<String,String> classnames) {
-        constPool.renameClass(classnames);
-
-        AttributeInfo.getRefClasses(attributes, classnames);
-        for (MethodInfo minfo:methods) {
-            String desc = minfo.getDescriptor();
-            Descriptor.rename(desc, classnames);
-            AttributeInfo.getRefClasses(minfo.getAttributes(), classnames);
-        }
-
-        for (FieldInfo finfo:fields) {
-            String desc = finfo.getDescriptor();
-            Descriptor.rename(desc, classnames);
-            AttributeInfo.getRefClasses(finfo.getAttributes(), classnames);
-        }
->>>>>>> f0008447
     }
 
     /**
@@ -728,14 +623,9 @@
         if (interfaces == null)
             rtn = new String[0];
         else {
-<<<<<<< HEAD
             int n = interfaces.length;
             String[] list = new String[n];
             for (int i = 0; i < n; ++i) {
-=======
-            String[] list = new String[interfaces.length];
-            for (int i = 0; i < interfaces.length; ++i)
->>>>>>> f0008447
                 list[i] = constPool.getClassInfo(interfaces[i]);
                 cacheInterfaces2.add(list[i]);
             }
@@ -792,19 +682,6 @@
     }
 
     /**
-<<<<<<< HEAD
-=======
-     * Returns all the fields declared in the class.
-     * 
-     * @return a list of <code>FieldInfo</code>.
-     * @see FieldInfo
-     */
-    public List<FieldInfo> getFields() {
-        return fields;
-    }
-
-    /**
->>>>>>> f0008447
      * Appends a field to the class.
      *
      * @throws DuplicateMemberException         when the field is already included.
@@ -874,7 +751,6 @@
 
     private void testExistingField(String name, String descriptor)
             throws DuplicateMemberException {
-<<<<<<< HEAD
         if(fields.containsKey(name)){
             throw new DuplicateMemberException("duplicate field: " + name);
         }
@@ -906,22 +782,8 @@
     
     public FieldInfo getField(String name){
         return fields.get(name);
-=======
-        for (FieldInfo minfo:fields)
-            if (minfo.getName().equals(name))
-                throw new DuplicateMemberException("duplicate field: " + name);
-    }
-
-    /**
-     * Returns all the methods declared in the class.
-     * 
-     * @return a list of <code>MethodInfo</code>.
-     * @see MethodInfo
-     */
-    public List<MethodInfo> getMethods() {
-        return methods;
->>>>>>> f0008447
-    }
+    }
+
     
     public List<MethodInfo> getMethods(String name){
         List<MethodInfo> ret = methods.get(name);
@@ -936,15 +798,8 @@
      * @return null if no such method is found.
      */
     public MethodInfo getMethod(String name) {
-<<<<<<< HEAD
         List<MethodInfo> ms = getMethods(name);
         return ms.isEmpty() ? null : ms.get(0);
-=======
-        for (MethodInfo minfo:methods)
-            if (minfo.getName().equals(name))
-                return minfo;
-        return null;
->>>>>>> f0008447
     }
 
     /**
@@ -986,32 +841,20 @@
     {
         String name = newMinfo.getName();
         String descriptor = newMinfo.getDescriptor();
-<<<<<<< HEAD
         List<MethodInfo> ms = methods.get(name);
         if (ms == null || ms.isEmpty()) {
             return;
         }
         for(MethodInfo mi : ms.toArray(new MethodInfo[0])){
             if (isDuplicated(newMinfo, name, descriptor, mi)){
-=======
-        ListIterator<MethodInfo> it = methods.listIterator(0);
-        while (it.hasNext())
-            if (isDuplicated(newMinfo, name, descriptor, it.next(), it))
->>>>>>> f0008447
                 throw new DuplicateMemberException("duplicate method: " + name
                         + " in " + this.getName());
             }
         }
     }
 
-<<<<<<< HEAD
     private boolean isDuplicated(MethodInfo newMethod, String newName,
                                         String newDesc, MethodInfo minfo)
-=======
-    private static boolean isDuplicated(MethodInfo newMethod, String newName,
-                                        String newDesc, MethodInfo minfo,
-                                        ListIterator<MethodInfo> it)
->>>>>>> f0008447
     {
         if (!minfo.getName().equals(newName))
             return false;
@@ -1023,16 +866,10 @@
         if (desc.equals(newDesc)) {
             if (notBridgeMethod(minfo))
                 return true;
-            	// if the bridge method with the same signature
-            	// already exists, replace it.
-<<<<<<< HEAD
-                removeMethod(minfo);
-                return false;
-            }
-=======
-            it.remove();
+            // if the bridge method with the same signature
+            // already exists, replace it.
+            removeMethod(minfo);
             return false;
->>>>>>> f0008447
         }
         	return false;
            // return notBridgeMethod(minfo) && notBridgeMethod(newMethod);
@@ -1054,11 +891,7 @@
      * @return a list of <code>AttributeInfo</code> objects.
      * @see AttributeInfo
      */
-<<<<<<< HEAD
     public Map<String, AttributeInfo> getAttributes() {
-=======
-    public List<AttributeInfo> getAttributes() {
->>>>>>> f0008447
         return attributes;
     }
 
@@ -1076,15 +909,8 @@
      * @see #getAttributes()
      */
     public AttributeInfo getAttribute(String name) {
-<<<<<<< HEAD
         Map<String, AttributeInfo> list = attributes;
         return list.get(name);
-=======
-        for (AttributeInfo ai:attributes)
-            if (ai.getName().equals(name))
-                return ai;
-        return null;
->>>>>>> f0008447
     }
 
     /**
@@ -1145,30 +971,18 @@
 
         ConstPool cp = constPool;
         n = in.readUnsignedShort();
-<<<<<<< HEAD
         fields = new LinkedHashMap<String, FieldInfo>();
         fields2 = new ArrayList<FieldInfo>();
-=======
-        fields = new ArrayList<FieldInfo>();
->>>>>>> f0008447
         for (i = 0; i < n; ++i)
             addField2(new FieldInfo(cp, in));
 
         n = in.readUnsignedShort();
-<<<<<<< HEAD
         methods = new LinkedHashMap<String, List<MethodInfo>>();
         methods2 = new ArrayList<MethodInfo>();
         for (i = 0; i < n; ++i)
             addMethod2(new MethodInfo(cp, in));
 
         attributes = new LinkedHashMap<String, AttributeInfo>();
-=======
-        methods = new ArrayList<MethodInfo>();
-        for (i = 0; i < n; ++i)
-            addMethod2(new MethodInfo(cp, in));
-
-        attributes = new ArrayList<AttributeInfo>();
->>>>>>> f0008447
         n = in.readUnsignedShort();
         for (i = 0; i < n; ++i)
             addAttribute(AttributeInfo.read(cp, in));
@@ -1199,7 +1013,6 @@
         for (i = 0; i < n; ++i)
             out.writeShort(interfaces[i]);
 
-<<<<<<< HEAD
         n = fields2.size();
         out.writeShort(n);
         try {
@@ -1233,19 +1046,6 @@
             }
             throw ex;
         }
-=======
-        n = fields.size();
-        out.writeShort(n);
-        for (i = 0; i < n; ++i) {
-            FieldInfo finfo = fields.get(i);
-            finfo.write(out);
-        }
-
-        out.writeShort(methods.size());
-        for (MethodInfo minfo:methods)
-            minfo.write(out);
-
->>>>>>> f0008447
         out.writeShort(attributes.size());
         AttributeInfo.writeAll(attributes, out);
     }
