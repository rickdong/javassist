--- conflicted
+++ resolved
@@ -72,23 +72,12 @@
      * This method calls <code>getResourceAsStream(String)</code>
      * on the class loader.
      */
-<<<<<<< HEAD
-    public InputStream openClassfile(String classname) throws NotFoundException {
-        String cname = classname.replace('.', '/') + ".class";
-        ClassLoader cl = (ClassLoader)clref.get();
-        if (cl == null)
-            return null;        // not found
-        else {
-            InputStream is = cl.getResourceAsStream(cname);
-            return is;
-=======
     public InputStream openClassfile(String classname) {
         URL url = find(classname);
         try {
             return url != null ? url.openStream() : null;
         } catch (IOException e) {
             return null;
->>>>>>> a6fd61b7
         }
     }
 
@@ -100,14 +89,6 @@
      * @return null if the class file could not be found. 
      */
     public URL find(String classname) {
-<<<<<<< HEAD
-        String cname = classname.replace('.', '/') + ".class";
-        ClassLoader cl = (ClassLoader)clref.get();
-        if (cl == null)
-            return null;        // not found
-        else {
-            URL url = cl.getResource(cname);
-=======
         URL url = CACHE.get(classname);
         if (url != null) {
             return url;
@@ -125,7 +106,6 @@
                     url = prev;
                 }
             }
->>>>>>> a6fd61b7
             return url;
         }
     }
