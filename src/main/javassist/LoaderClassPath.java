/*
 * Javassist, a Java-bytecode translator toolkit.
 * Copyright (C) 1999- Shigeru Chiba. All Rights Reserved.
 *
 * The contents of this file are subject to the Mozilla Public License Version
 * 1.1 (the "License"); you may not use this file except in compliance with
 * the License.  Alternatively, the contents of this file may be used under
 * the terms of the GNU Lesser General Public License Version 2.1 or later,
 * or the Apache License Version 2.0.
 *
 * Software distributed under the License is distributed on an "AS IS" basis,
 * WITHOUT WARRANTY OF ANY KIND, either express or implied. See the License
 * for the specific language governing rights and limitations under the
 * License.
 */

package javassist;

import java.io.IOException;
import java.io.InputStream;
<<<<<<< HEAD
import java.lang.ref.WeakReference;
import java.net.URL;
import java.util.concurrent.ConcurrentHashMap;
import java.util.concurrent.ConcurrentMap;

import javassist.util.ConcurrentWeakHashMap;
import javassist.util.JvmNamesCache;
=======
import java.lang.ref.Reference;
import java.lang.ref.WeakReference;
import java.net.URL;
>>>>>>> f0008447

/**
 * A class search-path representing a class loader.
 *
 * <p>It is used for obtaining a class file from the given
 * class loader by <code>getResourceAsStream()</code>.
 * The <code>LoaderClassPath</code> refers to the class loader through
 * <code>WeakReference</code>.  If the class loader is garbage collected,
 * the other search pathes are examined.
 *
 * <p>The given class loader must have both <code>getResourceAsStream()</code>
 * and <code>getResource()</code>.
 * 
 * <p>Class files in a named module are private to that module.
 * This method cannot obtain class files in named modules.
 * </p>
 *
 * @author <a href="mailto:bill@jboss.org">Bill Burke</a>
 * @author Shigeru Chiba
 *
 * @see ClassPool#insertClassPath(ClassPath)
 * @see ClassPool#appendClassPath(ClassPath)
 * @see ClassClassPath
 */
public class LoaderClassPath implements ClassPath {
<<<<<<< HEAD

    private static final ConcurrentWeakHashMap<ClassLoader, ConcurrentMap<String, URL>> CACHE = new ConcurrentWeakHashMap<ClassLoader, ConcurrentMap<String, URL>>();

    protected WeakReference<ClassLoader> clref;
=======
    private Reference<ClassLoader> clref;
>>>>>>> f0008447

    /**
     * Creates a search path representing a class loader.
     */
    public LoaderClassPath(ClassLoader cl) {
        clref = new WeakReference<ClassLoader>(cl);
    }

    @Override
    public String toString() {
        return clref.get() == null ? "<null>" : clref.get().toString();
    }

    /**
     * Obtains a class file from the class loader.
     * This method calls <code>getResourceAsStream(String)</code>
     * on the class loader.
     */
<<<<<<< HEAD
    public InputStream openClassfile(String classname) {
        URL url = find(classname);
        try {
            return url != null ? url.openStream() : null;
        } catch (IOException e) {
            return null;
        }
=======
    @Override
    public InputStream openClassfile(String classname) throws NotFoundException {
        String cname = classname.replace('.', '/') + ".class";
        ClassLoader cl = clref.get();
        if (cl == null)
            return null;        // not found
        InputStream is = cl.getResourceAsStream(cname);
        return is;
>>>>>>> f0008447
    }

    /**
     * Obtains the URL of the specified class file.
     * This method calls <code>getResource(String)</code>
     * on the class loader.
     *
     * @return null if the class file could not be found. 
     */
    @Override
    public URL find(String classname) {
<<<<<<< HEAD
        ClassLoader cl = (ClassLoader) clref.get();
        if (cl == null) {
            return null; // not found
        }
        ConcurrentMap<String, URL> m = CACHE.get(cl);
        if (m == null) {
            m = new ConcurrentHashMap<String, URL>();
            ConcurrentMap<String, URL> prev = CACHE.putIfAbsent(cl, m);
            if (prev != null) {
                m = prev;
            }
        }
        URL url = m.get(classname);
        if (url != null) {
            return url;
        }
        String cname = JvmNamesCache.javaToJvmName(classname) + ".class";
        url = cl.getResource(cname);
        if (url != null) {
            URL prev = m.putIfAbsent(classname, url);
            if (prev != null) {
                url = prev;
            }
        }
        return url;
    }

    /**
     * Closes this class path.
     */
    public void close() {
        clref = null;
=======
        String cname = classname.replace('.', '/') + ".class";
        ClassLoader cl = clref.get();
        if (cl == null)
            return null;        // not found
        URL url = cl.getResource(cname);
        return url;
>>>>>>> f0008447
    }
}<|MERGE_RESOLUTION|>--- conflicted
+++ resolved
@@ -18,7 +18,6 @@
 
 import java.io.IOException;
 import java.io.InputStream;
-<<<<<<< HEAD
 import java.lang.ref.WeakReference;
 import java.net.URL;
 import java.util.concurrent.ConcurrentHashMap;
@@ -26,11 +25,6 @@
 
 import javassist.util.ConcurrentWeakHashMap;
 import javassist.util.JvmNamesCache;
-=======
-import java.lang.ref.Reference;
-import java.lang.ref.WeakReference;
-import java.net.URL;
->>>>>>> f0008447
 
 /**
  * A class search-path representing a class loader.
@@ -56,14 +50,10 @@
  * @see ClassClassPath
  */
 public class LoaderClassPath implements ClassPath {
-<<<<<<< HEAD
 
     private static final ConcurrentWeakHashMap<ClassLoader, ConcurrentMap<String, URL>> CACHE = new ConcurrentWeakHashMap<ClassLoader, ConcurrentMap<String, URL>>();
 
     protected WeakReference<ClassLoader> clref;
-=======
-    private Reference<ClassLoader> clref;
->>>>>>> f0008447
 
     /**
      * Creates a search path representing a class loader.
@@ -74,7 +64,11 @@
 
     @Override
     public String toString() {
-        return clref.get() == null ? "<null>" : clref.get().toString();
+        Object cl = null;
+        if (clref != null)
+            cl = clref.get();
+
+        return cl == null ? "<null>" : cl.toString();
     }
 
     /**
@@ -82,7 +76,7 @@
      * This method calls <code>getResourceAsStream(String)</code>
      * on the class loader.
      */
-<<<<<<< HEAD
+    @Override
     public InputStream openClassfile(String classname) {
         URL url = find(classname);
         try {
@@ -90,16 +84,6 @@
         } catch (IOException e) {
             return null;
         }
-=======
-    @Override
-    public InputStream openClassfile(String classname) throws NotFoundException {
-        String cname = classname.replace('.', '/') + ".class";
-        ClassLoader cl = clref.get();
-        if (cl == null)
-            return null;        // not found
-        InputStream is = cl.getResourceAsStream(cname);
-        return is;
->>>>>>> f0008447
     }
 
     /**
@@ -111,7 +95,6 @@
      */
     @Override
     public URL find(String classname) {
-<<<<<<< HEAD
         ClassLoader cl = (ClassLoader) clref.get();
         if (cl == null) {
             return null; // not found
@@ -144,13 +127,5 @@
      */
     public void close() {
         clref = null;
-=======
-        String cname = classname.replace('.', '/') + ".class";
-        ClassLoader cl = clref.get();
-        if (cl == null)
-            return null;        // not found
-        URL url = cl.getResource(cname);
-        return url;
->>>>>>> f0008447
     }
 }