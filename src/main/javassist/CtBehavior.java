/*
 * Javassist, a Java-bytecode translator toolkit.
 * Copyright (C) 1999- Shigeru Chiba. All Rights Reserved.
 *
 * The contents of this file are subject to the Mozilla Public License Version
 * 1.1 (the "License"); you may not use this file except in compliance with
 * the License.  Alternatively, the contents of this file may be used under
 * the terms of the GNU Lesser General Public License Version 2.1 or later,
 * or the Apache License Version 2.0.
 *
 * Software distributed under the License is distributed on an "AS IS" basis,
 * WITHOUT WARRANTY OF ANY KIND, either express or implied. See the License
 * for the specific language governing rights and limitations under the
 * License.
 */

package javassist;

import javassist.bytecode.AccessFlag;
import javassist.bytecode.AnnotationsAttribute;
import javassist.bytecode.AttributeInfo;
import javassist.bytecode.BadBytecode;
import javassist.bytecode.Bytecode;
import javassist.bytecode.CodeAttribute;
import javassist.bytecode.CodeIterator;
import javassist.bytecode.ConstPool;
import javassist.bytecode.Descriptor;
import javassist.bytecode.ExceptionsAttribute;
import javassist.bytecode.LineNumberAttribute;
import javassist.bytecode.LocalVariableAttribute;
import javassist.bytecode.LocalVariableTypeAttribute;
import javassist.bytecode.MethodInfo;
import javassist.bytecode.Opcode;
import javassist.bytecode.ParameterAnnotationsAttribute;
import javassist.bytecode.SignatureAttribute;
import javassist.bytecode.StackMap;
import javassist.bytecode.StackMapTable;
import javassist.compiler.CompileError;
import javassist.compiler.Javac;
import javassist.expr.ExprEditor;

/**
 * <code>CtBehavior</code> represents a method, a constructor,
 * or a static constructor (class initializer). 
 * It is the abstract super class of
 * <code>CtMethod</code> and <code>CtConstructor</code>.
 *
 * <p>To directly read or modify bytecode, obtain <code>MethodInfo</code>
 * objects.
 *
 * @see #getMethodInfo()
 */
public abstract class CtBehavior extends CtMember {
    protected MethodInfo methodInfo;

    protected CtBehavior(CtClass clazz, MethodInfo minfo) {
        super(clazz);
        methodInfo = minfo;
    }

    /**
     * @param isCons        true if this is a constructor.
     */
    void copy(CtBehavior src, boolean isCons, ClassMap map)
        throws CannotCompileException
    {
        CtClass declaring = declaringClass;
        MethodInfo srcInfo = src.methodInfo;
        CtClass srcClass = src.getDeclaringClass();
        ConstPool cp = declaring.getClassFile2().getConstPool();

        map = new ClassMap(map);
        map.put(srcClass.getName(), declaring.getName());
        try {
            boolean patch = false;
            CtClass srcSuper = srcClass.getSuperclass();
            CtClass destSuper = declaring.getSuperclass();
            String destSuperName = null;
            if (srcSuper != null && destSuper != null) {
                String srcSuperName = srcSuper.getName();
                destSuperName = destSuper.getName();
                if (!srcSuperName.equals(destSuperName))
                    if (srcSuperName.equals(CtClass.javaLangObject))
                        patch = true;
                    else
                        map.putIfNone(srcSuperName, destSuperName);
            }

            // a stack map table is copied from srcInfo.
            methodInfo = new MethodInfo(cp, srcInfo.getName(), srcInfo, map);
            if (isCons && patch)
                methodInfo.setSuperclass(destSuperName);
        }
        catch (NotFoundException e) {
            throw new CannotCompileException(e);
        }
        catch (BadBytecode e) {
            throw new CannotCompileException(e);
        }
    }

<<<<<<< HEAD
    protected void extendToString(StringBuilder buffer) {
=======
    @Override
    protected void extendToString(StringBuffer buffer) {
>>>>>>> f0008447
        buffer.append(' ');
        buffer.append(getName());
        buffer.append(' ');
        buffer.append(methodInfo.getDescriptor());
    }

    /**
     * Returns the method or constructor name followed by parameter types
     * such as <code>javassist.CtBehavior.stBody(String)</code>.
     *
     * @since 3.5
     */
    public abstract String getLongName();

    /**
     * Returns the <code>MethodInfo</code> representing this method/constructor in the
     * class file.
     *
     * <p>If you modify the bytecode through the returned
     * <code>MethodInfo</code> object, you might have to explicitly
     * rebuild a stack map table.  Javassist does not automatically
     * rebuild it for avoiding unnecessary rebuilding.
     *
     * @see javassist.bytecode.MethodInfo#rebuildStackMap(ClassPool)
     */
    public MethodInfo getMethodInfo() {
        declaringClass.checkModify();
        return methodInfo;
    }

    /**
     * Returns the <code>MethodInfo</code> representing the method/constructor in the
     * class file (read only).
     * Normal applications do not need calling this method.  Use
     * <code>getMethodInfo()</code>.
     *
     * <p>The <code>MethodInfo</code> object obtained by this method
     * is read only.  Changes to this object might not be reflected
     * on a class file generated by <code>toBytecode()</code>,
     * <code>toClass()</code>, etc in <code>CtClass</code>.
     *
     * <p>This method is available even if the <code>CtClass</code>
     * containing this method is frozen.  However, if the class is
     * frozen, the <code>MethodInfo</code> might be also pruned.
     *
     * @see #getMethodInfo()
     * @see CtClass#isFrozen()
     * @see CtClass#prune()
     */
    public MethodInfo getMethodInfo2() { return methodInfo; }

    /**
     * Obtains the modifiers of the method/constructor.
     *
     * @return          modifiers encoded with
     *                  <code>javassist.Modifier</code>.
     * @see Modifier
     */
    @Override
    public int getModifiers() {
        return AccessFlag.toModifier(methodInfo.getAccessFlags());
    }

    /**
     * Sets the encoded modifiers of the method/constructor.
     *
     * <p>Changing the modifiers may cause a problem.
     * For example, if a non-static method is changed to static,
     * the method will be rejected by the bytecode verifier.
     *
     * @see Modifier
     */
    @Override
    public void setModifiers(int mod) {
        declaringClass.checkModify();
        methodInfo.setAccessFlags(AccessFlag.of(mod));
    }

    /**
     * Returns true if the class has the specified annotation type.
     *
     * @param typeName      the name of annotation type.
     * @return <code>true</code> if the annotation is found,
     *         otherwise <code>false</code>.
     * @since 3.21
     */
    @Override
    public boolean hasAnnotation(String typeName) {
       MethodInfo mi = getMethodInfo2();
       AnnotationsAttribute ainfo = (AnnotationsAttribute)
                   mi.getAttribute(AnnotationsAttribute.invisibleTag);  
       AnnotationsAttribute ainfo2 = (AnnotationsAttribute)
                   mi.getAttribute(AnnotationsAttribute.visibleTag);  
       return CtClassType.hasAnnotationType(typeName,
                                            getDeclaringClass().getClassPool(),
                                            ainfo, ainfo2);
    }

    /**
     * Returns the annotation if the class has the specified annotation class.
     * For example, if an annotation <code>@Author</code> is associated
     * with this method/constructor, an <code>Author</code> object is returned.
     * The member values can be obtained by calling methods on
     * the <code>Author</code> object.
     *
     * @param clz the annotation class.
     * @return the annotation if found, otherwise <code>null</code>.
     * @since 3.11
     */
    @Override
    public Object getAnnotation(Class<?> clz) throws ClassNotFoundException {
       MethodInfo mi = getMethodInfo2();
       AnnotationsAttribute ainfo = (AnnotationsAttribute)
                   mi.getAttribute(AnnotationsAttribute.invisibleTag);  
       AnnotationsAttribute ainfo2 = (AnnotationsAttribute)
                   mi.getAttribute(AnnotationsAttribute.visibleTag);  
       return CtClassType.getAnnotationType(clz,
                                            getDeclaringClass().getClassPool(),
                                            ainfo, ainfo2);
    }

    /**
     * Returns the annotations associated with this method or constructor.
     *
     * @return an array of annotation-type objects.
     * @see #getAvailableAnnotations()
     * @since 3.1
     */
    @Override
    public Object[] getAnnotations() throws ClassNotFoundException {
       return getAnnotations(false);
   }

    /**
     * Returns the annotations associated with this method or constructor.
     * If any annotations are not on the classpath, they are not included
     * in the returned array.
     * 
     * @return an array of annotation-type objects.
     * @see #getAnnotations()
     * @since 3.3
     */
    @Override
    public Object[] getAvailableAnnotations(){
       try{
           return getAnnotations(true);
       }
       catch (ClassNotFoundException e){
           throw new RuntimeException("Unexpected exception", e);
       }
    }

    private Object[] getAnnotations(boolean ignoreNotFound)
       throws ClassNotFoundException
    {
       MethodInfo mi = getMethodInfo2();
       AnnotationsAttribute ainfo = (AnnotationsAttribute)
                   mi.getAttribute(AnnotationsAttribute.invisibleTag);  
       AnnotationsAttribute ainfo2 = (AnnotationsAttribute)
                   mi.getAttribute(AnnotationsAttribute.visibleTag);  
       return CtClassType.toAnnotationType(ignoreNotFound,
                                           getDeclaringClass().getClassPool(),
                                           ainfo, ainfo2);
    }

    /**
     * Returns the parameter annotations associated with this method or constructor.
     *
     * @return an array of annotation-type objects.  The length of the returned array is
     * equal to the number of the formal parameters.  If each parameter has no
     * annotation, the elements of the returned array are empty arrays.
     *
     * @see #getAvailableParameterAnnotations()
     * @see #getAnnotations()
     * @since 3.1
     */
    public Object[][] getParameterAnnotations() throws ClassNotFoundException {
        return getParameterAnnotations(false);
    }

    /**
     * Returns the parameter annotations associated with this method or constructor.
     * If any annotations are not on the classpath, they are not included in the
     * returned array.
     * 
     * @return an array of annotation-type objects.  The length of the returned array is
     * equal to the number of the formal parameters.  If each parameter has no
     * annotation, the elements of the returned array are empty arrays.
     *
     * @see #getParameterAnnotations()
     * @see #getAvailableAnnotations()
     * @since 3.3
     */
    public Object[][] getAvailableParameterAnnotations(){
        try {
            return getParameterAnnotations(true);
        }
        catch(ClassNotFoundException e) {
            throw new RuntimeException("Unexpected exception", e);
        }
    }

    Object[][] getParameterAnnotations(boolean ignoreNotFound)
        throws ClassNotFoundException
    {
        MethodInfo mi = getMethodInfo2();
        ParameterAnnotationsAttribute ainfo = (ParameterAnnotationsAttribute)
                    mi.getAttribute(ParameterAnnotationsAttribute.invisibleTag);  
        ParameterAnnotationsAttribute ainfo2 = (ParameterAnnotationsAttribute)
                    mi.getAttribute(ParameterAnnotationsAttribute.visibleTag);  
        return CtClassType.toAnnotationType(ignoreNotFound,
                                            getDeclaringClass().getClassPool(),
                                            ainfo, ainfo2, mi);
    }

    /**
     * Obtains parameter types of this method/constructor.
     */
    public CtClass[] getParameterTypes() throws NotFoundException {
        return Descriptor.getParameterTypes(methodInfo.getDescriptor(),
                                            declaringClass.getClassPool());
    }

    /**
     * Obtains the type of the returned value.
     */
    CtClass getReturnType0() throws NotFoundException {
        return Descriptor.getReturnType(methodInfo.getDescriptor(),
                                        declaringClass.getClassPool());
    }

    /**
     * Returns the method signature (the parameter types
     * and the return type).
     * The method signature is represented by a character string
     * called method descriptor, which is defined in the JVM specification.
     * If two methods/constructors have
     * the same parameter types
     * and the return type, <code>getSignature()</code> returns the
     * same string (the return type of constructors is <code>void</code>).
     *
     * <p>Note that the returned string is not the type signature
     * contained in the <code>SignatureAttirbute</code>.  It is
     * a descriptor.
     *
     * @see javassist.bytecode.Descriptor
     * @see #getGenericSignature()
     */
    @Override
    public String getSignature() {
        return methodInfo.getDescriptor();
    }

    /**
     * Returns the generic signature of the method.
     * It represents parameter types including type variables.
     *
     * @see SignatureAttribute#toMethodSignature(String)
     * @since 3.17
     */
    @Override
    public String getGenericSignature() {
        SignatureAttribute sa
            = (SignatureAttribute)methodInfo.getAttribute(SignatureAttribute.tag);
        return sa == null ? null : sa.getSignature();
    }

    /**
     * Set the generic signature of the method.
     * It represents parameter types including type variables.
     * See {@link javassist.CtClass#setGenericSignature(String)}
     * for a code sample.
     *
     * @param sig       a new generic signature.
     * @see javassist.bytecode.SignatureAttribute.MethodSignature#encode()
     * @since 3.17
     */
    @Override
    public void setGenericSignature(String sig) {
        declaringClass.checkModify();
        methodInfo.addAttribute(new SignatureAttribute(methodInfo.getConstPool(), sig));
    }

    /**
     * Obtains exceptions that this method/constructor may throw.
     *
     * @return a zero-length array if there is no throws clause.
     */
    public CtClass[] getExceptionTypes() throws NotFoundException {
        String[] exceptions;
        ExceptionsAttribute ea = methodInfo.getExceptionsAttribute();
        if (ea == null)
            exceptions = null;
        else
            exceptions = ea.getExceptions();

        return declaringClass.getClassPool().get(exceptions);
    }

    /**
     * Sets exceptions that this method/constructor may throw.
     */
    public void setExceptionTypes(CtClass[] types) throws NotFoundException {
        declaringClass.checkModify();
        if (types == null || types.length == 0) {
            methodInfo.removeExceptionsAttribute();
            return;
        }

        String[] names = new String[types.length];
        for (int i = 0; i < types.length; ++i)
            names[i] = types[i].getName();

        ExceptionsAttribute ea = methodInfo.getExceptionsAttribute();
        if (ea == null) {
            ea = new ExceptionsAttribute(methodInfo.getConstPool());
            methodInfo.setExceptionsAttribute(ea);
        }

        ea.setExceptions(names);
    }

    /**
     * Returns true if the body is empty.
     */
    public abstract boolean isEmpty();

    /**
     * Sets a method/constructor body.
     *
     * @param src       the source code representing the body.
     *                  It must be a single statement or block.
     *                  If it is <code>null</code>, the substituted
     *                  body does nothing except returning zero or null.
     */
    public void setBody(String src) throws CannotCompileException {
        setBody(src, null, null);
    }

    /**
     * Sets a method/constructor body.
     *
     * @param src       the source code representing the body.
     *                  It must be a single statement or block.
     *                  If it is <code>null</code>, the substituted
     *                  body does nothing except returning zero or null.
     * @param delegateObj       the source text specifying the object
     *                          that is called on by <code>$proceed()</code>.
     * @param delegateMethod    the name of the method
     *                          that is called by <code>$proceed()</code>.
     */
    public void setBody(String src,
                        String delegateObj, String delegateMethod)
        throws CannotCompileException
    {
        CtClass cc = declaringClass;
        cc.checkModify();
        try {
            Javac jv = new Javac(cc);
            if (delegateMethod != null)
                jv.recordProceed(delegateObj, delegateMethod);

            Bytecode b = jv.compileBody(this, src);
            methodInfo.setCodeAttribute(b.toCodeAttribute());
            methodInfo.setAccessFlags(methodInfo.getAccessFlags()
                                      & ~AccessFlag.ABSTRACT);
            methodInfo.rebuildStackMapIf6(cc.getClassPool(), cc.getClassFile2());
            declaringClass.rebuildClassFile();
        }
        catch (CompileError e) {
            throw new CannotCompileException(e);
        } catch (BadBytecode e) {
            throw new CannotCompileException(e);
        }
    }

    static void setBody0(CtClass srcClass, MethodInfo srcInfo,
                         CtClass destClass, MethodInfo destInfo,
                         ClassMap map)
        throws CannotCompileException
    {
        destClass.checkModify();

        map = new ClassMap(map);
        map.put(srcClass.getName(), destClass.getName());
        try {
            CodeAttribute cattr = srcInfo.getCodeAttribute();
            if (cattr != null) {
                ConstPool cp = destInfo.getConstPool();
                CodeAttribute ca = (CodeAttribute)cattr.copy(cp, map);
                destInfo.setCodeAttribute(ca);
                // a stack map table is copied to destInfo.
            }
        }
        catch (CodeAttribute.RuntimeCopyException e) {
            /* the exception may be thrown by copy() in CodeAttribute.
             */
            throw new CannotCompileException(e);
        }

        destInfo.setAccessFlags(destInfo.getAccessFlags()
                                & ~AccessFlag.ABSTRACT);
        destClass.rebuildClassFile();
    }

    /**
     * Obtains an attribute with the given name.
     * If that attribute is not found in the class file, this
     * method returns null.
     *
     * <p>Note that an attribute is a data block specified by
     * the class file format.  It is not an annotation.
     * See {@link javassist.bytecode.AttributeInfo}.
     *
     * @param name              attribute name
     */
    @Override
    public byte[] getAttribute(String name)
    {
        AttributeInfo ai = methodInfo.getAttribute(name);
        if (ai == null)
            return null;
        return ai.get();
    }

    /**
     * Adds an attribute. The attribute is saved in the class file.
     *
     * <p>Note that an attribute is a data block specified by
     * the class file format.  It is not an annotation.
     * See {@link javassist.bytecode.AttributeInfo}.
     *
     * @param name      attribute name
     * @param data      attribute value
     */
    @Override
    public void setAttribute(String name, byte[] data)
    {
        declaringClass.checkModify();
        methodInfo.addAttribute(new AttributeInfo(methodInfo.getConstPool(),
                                                  name, data));
    }

    /**
     * Declares to use <code>$cflow</code> for this method/constructor.
     * If <code>$cflow</code> is used, the class files modified
     * with Javassist requires a support class
     * <code>javassist.runtime.Cflow</code> at runtime
     * (other Javassist classes are not required at runtime).
     *
     * <p>Every <code>$cflow</code> variable is given a unique name.
     * For example, if the given name is <code>"Point.paint"</code>,
     * then the variable is indicated by <code>$cflow(Point.paint)</code>.
     *
     * @param name      <code>$cflow</code> name.  It can include
     *                  alphabets, numbers, <code>_</code>,
     *                  <code>$</code>, and <code>.</code> (dot).
     *
     * @see javassist.runtime.Cflow
     */
    public void useCflow(String name) throws CannotCompileException
    {
        CtClass cc = declaringClass;
        cc.checkModify();
        ClassPool pool = cc.getClassPool();
        String fname;
        int i = 0;
        while (true) {
            fname = "_cflow$" + i++;
            try {
                cc.getDeclaredField(fname);
            }
            catch(NotFoundException e) {
                break;
            }
        }

        pool.recordCflow(name, declaringClass.getName(), fname);
        try {
            CtClass type = pool.get("javassist.runtime.Cflow");
            CtField field = new CtField(type, fname, cc);
            field.setModifiers(Modifier.PUBLIC | Modifier.STATIC);
            cc.addField(field, CtField.Initializer.byNew(type));
            insertBefore(fname + ".enter();", false);
            String src = fname + ".exit();";
            insertAfter(src, true);
        }
        catch (NotFoundException e) {
            throw new CannotCompileException(e);
        }
    }

    /**
     * Declares a new local variable.  The scope of this variable is the
     * whole method body.  The initial value of that variable is not set.
     * The declared variable can be accessed in the code snippet inserted
     * by <code>insertBefore()</code>, <code>insertAfter()</code>, etc.
     *
     * <p>If the second parameter <code>asFinally</code> to
     * <code>insertAfter()</code> is true, the declared local variable
     * is not visible from the code inserted by <code>insertAfter()</code>.
     *
     * @param name      the name of the variable
     * @param type      the type of the variable
     * @see #insertBefore(String)
     * @see #insertAfter(String)
     */
    public void addLocalVariable(String name, CtClass type)
        throws CannotCompileException
    {
        declaringClass.checkModify();
        ConstPool cp = methodInfo.getConstPool();
        CodeAttribute ca = methodInfo.getCodeAttribute();
        if (ca == null)
            throw new CannotCompileException("no method body");

        LocalVariableAttribute va = (LocalVariableAttribute)ca.getAttribute(
                                                LocalVariableAttribute.tag);
        if (va == null) {
            va = new LocalVariableAttribute(cp);
            ca.getAttributes().put(va.getName(), va);
        }

        int maxLocals = ca.getMaxLocals();
        String desc = Descriptor.of(type);
        va.addEntry(0, ca.getCodeLength(),
                    cp.addUtf8Info(name), cp.addUtf8Info(desc), maxLocals);
        ca.setMaxLocals(maxLocals + Descriptor.dataSize(desc));
    }

    /**
     * Inserts a new parameter, which becomes the first parameter.
     */
    public void insertParameter(CtClass type)
        throws CannotCompileException
    {
        declaringClass.checkModify();
        String desc = methodInfo.getDescriptor();
        String desc2 = Descriptor.insertParameter(type, desc);
        try {
            addParameter2(Modifier.isStatic(getModifiers()) ? 0 : 1, type, desc);
        }
        catch (BadBytecode e) {
            throw new CannotCompileException(e);
        }

        methodInfo.setDescriptor(desc2);
    }

    /**
     * Appends a new parameter, which becomes the last parameter.
     */
    public void addParameter(CtClass type)
        throws CannotCompileException
    {
        declaringClass.checkModify();
        String desc = methodInfo.getDescriptor();
        String desc2 = Descriptor.appendParameter(type, desc);
        int offset = Modifier.isStatic(getModifiers()) ? 0 : 1;
        try {
            addParameter2(offset + Descriptor.paramSize(desc), type, desc);
        }
        catch (BadBytecode e) {
            throw new CannotCompileException(e);
        }

        methodInfo.setDescriptor(desc2);
    }

    private void addParameter2(int where, CtClass type, String desc)
        throws BadBytecode
    {
        CodeAttribute ca = methodInfo.getCodeAttribute();
        if (ca != null) {
            int size = 1;
            char typeDesc = 'L';
            int classInfo = 0;
            if (type.isPrimitive()) {
                CtPrimitiveType cpt = (CtPrimitiveType)type;
                size = cpt.getDataSize();
                typeDesc = cpt.getDescriptor();
            }
            else
                classInfo = methodInfo.getConstPool().addClassInfo(type);

            ca.insertLocalVar(where, size);
            LocalVariableAttribute va
                = (LocalVariableAttribute)ca.getAttribute(LocalVariableAttribute.tag);
            if (va != null)
                va.shiftIndex(where, size);

            LocalVariableTypeAttribute lvta
                = (LocalVariableTypeAttribute)ca.getAttribute(LocalVariableTypeAttribute.tag);
            if (lvta != null)
                lvta.shiftIndex(where, size);

            StackMapTable smt = (StackMapTable)ca.getAttribute(StackMapTable.tag);
            if (smt != null)
                smt.insertLocal(where, StackMapTable.typeTagOf(typeDesc), classInfo);

            StackMap sm = (StackMap)ca.getAttribute(StackMap.tag);
            if (sm != null)
                sm.insertLocal(where, StackMapTable.typeTagOf(typeDesc), classInfo);
        }
    }

    /**
     * Modifies the method/constructor body.
     *
     * @param converter         specifies how to modify.
     */
    public void instrument(CodeConverter converter)
        throws CannotCompileException
    {
        declaringClass.checkModify();
        ConstPool cp = methodInfo.getConstPool();
        converter.doit(getDeclaringClass(), methodInfo, cp);
    }

    /**
     * Modifies the method/constructor body.
     *
     * <p>While executing this method, only <code>replace()</code>
     * in <code>Expr</code> is available for bytecode modification.
     * Other methods such as <code>insertBefore()</code> may collapse
     * the bytecode because the <code>ExprEditor</code> loses
     * its current position.  
     *
     * @param editor            specifies how to modify.
     * @see javassist.expr.Expr#replace(String)
     * @see #insertBefore(String)
     */
    public void instrument(ExprEditor editor)
        throws CannotCompileException
    {
        // if the class is not frozen,
        // does not turn the modified flag on.
        if (declaringClass.isFrozen())
            declaringClass.checkModify();

        if (editor.doit(declaringClass, methodInfo))
            declaringClass.checkModify();
    }

    /**
     * Inserts bytecode at the beginning of the body.
     *
     * <p>If this object represents a constructor,
     * the bytecode is inserted before
     * a constructor in the super class or this class is called.
     * Therefore, the inserted bytecode is subject to constraints described
     * in Section 4.8.2 of The Java Virtual Machine Specification (2nd ed).
     * For example, it cannot access instance fields or methods although
     * it may assign a value to an instance field directly declared in this
     * class.  Accessing static fields and methods is allowed.
     * Use <code>insertBeforeBody()</code> in <code>CtConstructor</code>.
     *
     * @param src       the source code representing the inserted bytecode.
     *                  It must be a single statement or block.
     * @see CtConstructor#insertBeforeBody(String)
     */
    public void insertBefore(String src) throws CannotCompileException {
        insertBefore(src, true);
    }

    private void insertBefore(String src, boolean rebuild)
        throws CannotCompileException
    {
        CtClass cc = declaringClass;
        cc.checkModify();
        CodeAttribute ca = methodInfo.getCodeAttribute();
        if (ca == null)
            throw new CannotCompileException("no method body");

        CodeIterator iterator = ca.iterator();
        Javac jv = new Javac(cc);
        try {
            int nvars = jv.recordParams(getParameterTypes(),
                                        Modifier.isStatic(getModifiers()));
            jv.recordParamNames(ca, nvars);
            jv.recordLocalVariables(ca, 0);
            jv.recordType(getReturnType0());
            jv.compileStmnt(src);
            Bytecode b = jv.getBytecode();
            int stack = b.getMaxStack();
            int locals = b.getMaxLocals();

            if (stack > ca.getMaxStack())
                ca.setMaxStack(stack);

            if (locals > ca.getMaxLocals())
                ca.setMaxLocals(locals);

            int pos = iterator.insertEx(b.get());
            iterator.insert(b.getExceptionTable(), pos);
            if (rebuild)
                methodInfo.rebuildStackMapIf6(cc.getClassPool(), cc.getClassFile2());
        }
        catch (NotFoundException e) {
            throw new CannotCompileException(e);
        }
        catch (CompileError e) {
            throw new CannotCompileException(e);
        }
        catch (BadBytecode e) {
            throw new CannotCompileException(e);
        }
    }

    /**
     * Inserts bytecode at the end of the body.
     * The bytecode is inserted just before every return insturction.
     * It is not executed when an exception is thrown.
     *
     * @param src       the source code representing the inserted bytecode.
     *                  It must be a single statement or block.
     */
    public void insertAfter(String src)
        throws CannotCompileException
    {
        insertAfter(src, false);
    }

    /**
     * Inserts bytecode at the end of the body.
     * The bytecode is inserted just before every return insturction.
     *
     * @param src       the source code representing the inserted bytecode.
     *                  It must be a single statement or block.
     * @param asFinally         true if the inserted bytecode is executed
     *                  not only when the control normally returns
     *                  but also when an exception is thrown.
     *                  If this parameter is true, the inserted code cannot
     *                  access local variables.
     */
    public void insertAfter(String src, boolean asFinally)
        throws CannotCompileException
    {
        CtClass cc = declaringClass;
        cc.checkModify();
        ConstPool pool = methodInfo.getConstPool();
        CodeAttribute ca = methodInfo.getCodeAttribute();
        if (ca == null)
            throw new CannotCompileException("no method body");

        CodeIterator iterator = ca.iterator();
        int retAddr = ca.getMaxLocals();
        Bytecode b = new Bytecode(pool, 0, retAddr + 1);
        b.setStackDepth(ca.getMaxStack() + 1);
        Javac jv = new Javac(b, cc);
        try {
            int nvars = jv.recordParams(getParameterTypes(),
                                        Modifier.isStatic(getModifiers()));
            jv.recordParamNames(ca, nvars);
            CtClass rtype = getReturnType0();
            int varNo = jv.recordReturnType(rtype, true);
            jv.recordLocalVariables(ca, 0);

            // finally clause for exceptions
            int handlerLen = insertAfterHandler(asFinally, b, rtype, varNo,
                                                jv, src);
            int handlerPos = iterator.getCodeLength();
            if (asFinally)
                ca.getExceptionTable().add(getStartPosOfBody(ca), handlerPos, handlerPos, 0); 

            int adviceLen = 0;
            int advicePos = 0;
            boolean noReturn = true;
            while (iterator.hasNext()) {
                int pos = iterator.next();
                if (pos >= handlerPos)
                    break;

                int c = iterator.byteAt(pos);
                if (c == Opcode.ARETURN || c == Opcode.IRETURN
                    || c == Opcode.FRETURN || c == Opcode.LRETURN
                    || c == Opcode.DRETURN || c == Opcode.RETURN) {
                    if (noReturn) {
                        // finally clause for normal termination
                        adviceLen = insertAfterAdvice(b, jv, src, pool, rtype, varNo);
                        handlerPos = iterator.append(b.get());
                        iterator.append(b.getExceptionTable(), handlerPos);
                        advicePos = iterator.getCodeLength() - adviceLen;
                        handlerLen = advicePos - handlerPos;
                        noReturn = false;
                    }
                    insertGoto(iterator, advicePos, pos);
                    advicePos = iterator.getCodeLength() - adviceLen;
                    handlerPos = advicePos - handlerLen;
                }
            }

            if (noReturn) {
                handlerPos = iterator.append(b.get());
                iterator.append(b.getExceptionTable(), handlerPos);
            }

            ca.setMaxStack(b.getMaxStack());
            ca.setMaxLocals(b.getMaxLocals());
            methodInfo.rebuildStackMapIf6(cc.getClassPool(), cc.getClassFile2());
        }
        catch (NotFoundException e) {
            throw new CannotCompileException(e);
        }
        catch (CompileError e) {
            throw new CannotCompileException(e);
        }
        catch (BadBytecode e) {
            throw new CannotCompileException(e);
        }
    }

    private int insertAfterAdvice(Bytecode code, Javac jv, String src,
                                  ConstPool cp, CtClass rtype, int varNo)
        throws CompileError
    {
        int pc = code.currentPc();
        if (rtype == CtClass.voidType) {
            code.addOpcode(Opcode.ACONST_NULL);
            code.addAstore(varNo);
            jv.compileStmnt(src);
            code.addOpcode(Opcode.RETURN);
            if (code.getMaxLocals() < 1)
                code.setMaxLocals(1);
        }
        else {
            code.addStore(varNo, rtype);
            jv.compileStmnt(src);
            code.addLoad(varNo, rtype);
            if (rtype.isPrimitive())
                code.addOpcode(((CtPrimitiveType)rtype).getReturnOp());
            else
                code.addOpcode(Opcode.ARETURN);
        }

        return code.currentPc() - pc;
    }

    /*
     * assert subr > pos
     */
    private void insertGoto(CodeIterator iterator, int subr, int pos)
        throws BadBytecode
    {
        iterator.setMark(subr);
        // the gap length might be a multiple of 4.
        iterator.writeByte(Opcode.NOP, pos);
        boolean wide = subr + 2 - pos > Short.MAX_VALUE;
        int len = wide ? 4 : 2;
        CodeIterator.Gap gap = iterator.insertGapAt(pos, len, false);
        pos = gap.position + gap.length - len;
        int offset = iterator.getMark() - pos;
        if (wide) {
            iterator.writeByte(Opcode.GOTO_W, pos);
            iterator.write32bit(offset, pos + 1);
        }
        else if (offset <= Short.MAX_VALUE) {
            iterator.writeByte(Opcode.GOTO, pos);
            iterator.write16bit(offset, pos + 1);
        }
        else {
            if (gap.length < 4) {
                CodeIterator.Gap gap2 =  iterator.insertGapAt(gap.position, 2, false);
                pos = gap2.position + gap2.length + gap.length - 4; 
            }

            iterator.writeByte(Opcode.GOTO_W, pos);
            iterator.write32bit(iterator.getMark() - pos, pos + 1);
        }
    }

    /* insert a finally clause
     */
    private int insertAfterHandler(boolean asFinally, Bytecode b,
                                   CtClass rtype, int returnVarNo,
                                   Javac javac, String src)
        throws CompileError
    {
        if (!asFinally)
            return 0;

        int var = b.getMaxLocals();
        b.incMaxLocals(1);
        int pc = b.currentPc();
        b.addAstore(var);   // store an exception
        if (rtype.isPrimitive()) {
            char c = ((CtPrimitiveType)rtype).getDescriptor();
            if (c == 'D') {
                b.addDconst(0.0);
                b.addDstore(returnVarNo);
            }
            else if (c == 'F') {
                b.addFconst(0);
                b.addFstore(returnVarNo);
            }
            else if (c == 'J') {
                b.addLconst(0);
                b.addLstore(returnVarNo);
            }
            else if (c == 'V') {
                b.addOpcode(Opcode.ACONST_NULL);
                b.addAstore(returnVarNo);
            }
            else { // int, boolean, char, short, ...
                b.addIconst(0);
                b.addIstore(returnVarNo);
            }
        }
        else {
            b.addOpcode(Opcode.ACONST_NULL);
            b.addAstore(returnVarNo);
        }

        javac.compileStmnt(src);
        b.addAload(var);
        b.addOpcode(Opcode.ATHROW);
        return b.currentPc() - pc;
    }

    /* -- OLD version --

    public void insertAfter(String src) throws CannotCompileException {
        declaringClass.checkModify();
        CodeAttribute ca = methodInfo.getCodeAttribute();
        CodeIterator iterator = ca.iterator();
        Bytecode b = new Bytecode(methodInfo.getConstPool(),
                                  ca.getMaxStack(), ca.getMaxLocals());
        b.setStackDepth(ca.getMaxStack());
        Javac jv = new Javac(b, declaringClass);
        try {
            jv.recordParams(getParameterTypes(),
                            Modifier.isStatic(getModifiers()));
            CtClass rtype = getReturnType0();
            int varNo = jv.recordReturnType(rtype, true);
            boolean isVoid = rtype == CtClass.voidType;
            if (isVoid) {
                b.addOpcode(Opcode.ACONST_NULL);
                b.addAstore(varNo);
                jv.compileStmnt(src);
            }
            else {
                b.addStore(varNo, rtype);
                jv.compileStmnt(src);
                b.addLoad(varNo, rtype);
            }

            byte[] code = b.get();
            ca.setMaxStack(b.getMaxStack());
            ca.setMaxLocals(b.getMaxLocals());
            while (iterator.hasNext()) {
                int pos = iterator.next();
                int c = iterator.byteAt(pos);
                if (c == Opcode.ARETURN || c == Opcode.IRETURN
                    || c == Opcode.FRETURN || c == Opcode.LRETURN
                    || c == Opcode.DRETURN || c == Opcode.RETURN)
                    iterator.insert(pos, code);
            }
        }
        catch (NotFoundException e) {
            throw new CannotCompileException(e);
        }
        catch (CompileError e) {
            throw new CannotCompileException(e);
        }
        catch (BadBytecode e) {
            throw new CannotCompileException(e);
        }
    }
    */

    /**
     * Adds a catch clause that handles an exception thrown in the
     * body.  The catch clause must end with a return or throw statement.
     *
     * @param src       the source code representing the catch clause.
     *                  It must be a single statement or block.
     * @param exceptionType     the type of the exception handled by the
     *                          catch clause.
     */
    public void addCatch(String src, CtClass exceptionType)
        throws CannotCompileException
    {
        addCatch(src, exceptionType, "$e");
    }

    /**
     * Adds a catch clause that handles an exception thrown in the
     * body.  The catch clause must end with a return or throw statement.
     *
     * @param src       the source code representing the catch clause.
     *                  It must be a single statement or block.
     * @param exceptionType     the type of the exception handled by the
     *                          catch clause.
     * @param exceptionName     the name of the variable containing the
     *                          caught exception, for example,
     *                          <code>$e</code>.
     */
    public void addCatch(String src, CtClass exceptionType,
                         String exceptionName)
        throws CannotCompileException
    {
        CtClass cc = declaringClass;
        cc.checkModify();
        ConstPool cp = methodInfo.getConstPool();
        CodeAttribute ca = methodInfo.getCodeAttribute();
        CodeIterator iterator = ca.iterator();
        Bytecode b = new Bytecode(cp, ca.getMaxStack(), ca.getMaxLocals());
        b.setStackDepth(1);
        Javac jv = new Javac(b, cc);
        try {
            jv.recordParams(getParameterTypes(),
                            Modifier.isStatic(getModifiers()));
            int var = jv.recordVariable(exceptionType, exceptionName);
            b.addAstore(var);
            jv.compileStmnt(src);

            int stack = b.getMaxStack();
            int locals = b.getMaxLocals();

            if (stack > ca.getMaxStack())
                ca.setMaxStack(stack);

            if (locals > ca.getMaxLocals())
                ca.setMaxLocals(locals);

            int len = iterator.getCodeLength();
            int pos = iterator.append(b.get());
            ca.getExceptionTable().add(getStartPosOfBody(ca), len, len,
                                       cp.addClassInfo(exceptionType));
            iterator.append(b.getExceptionTable(), pos);
            methodInfo.rebuildStackMapIf6(cc.getClassPool(), cc.getClassFile2());
        }
        catch (NotFoundException e) {
            throw new CannotCompileException(e);
        }
        catch (CompileError e) {
            throw new CannotCompileException(e);
        } catch (BadBytecode e) {
            throw new CannotCompileException(e);
        }
    }

    /* CtConstructor overrides this method.
     */
    int getStartPosOfBody(CodeAttribute ca) throws CannotCompileException {
        return 0;
    }

    /**
     * Inserts bytecode at the specified line in the body.
     * It is equivalent to:
     *
     * <br><code>insertAt(lineNum, true, src)</code>
     *
     * <br>See this method as well.
     *
     * @param lineNum   the line number.  The bytecode is inserted at the
     *                  beginning of the code at the line specified by this
     *                  line number.
     * @param src       the source code representing the inserted bytecode.
     *                  It must be a single statement or block.
     * @return      the line number at which the bytecode has been inserted.
     *
     * @see CtBehavior#insertAt(int,boolean,String)
     */
    public int insertAt(int lineNum, String src)
        throws CannotCompileException
    {
        return insertAt(lineNum, true, src);
    }

    /**
     * Inserts bytecode at the specified line in the body.
     *
     * <p>If there is not
     * a statement at the specified line, the bytecode might be inserted
     * at the line including the first statement after that line specified.
     * For example, if there is only a closing brace at that line, the
     * bytecode would be inserted at another line below.
     * To know exactly where the bytecode will be inserted, call with
     * <code>modify</code> set to <code>false</code>. 
     *
     * @param lineNum   the line number.  The bytecode is inserted at the
     *                  beginning of the code at the line specified by this
     *                  line number.
     * @param modify    if false, this method does not insert the bytecode.
     *                  It instead only returns the line number at which
     *                  the bytecode would be inserted.
     * @param src       the source code representing the inserted bytecode.
     *                  It must be a single statement or block.
     *                  If modify is false, the value of src can be null.
     * @return      the line number at which the bytecode has been inserted.
     */
    public int insertAt(int lineNum, boolean modify, String src)
        throws CannotCompileException
    {
        CodeAttribute ca = methodInfo.getCodeAttribute();
        if (ca == null)
            throw new CannotCompileException("no method body");

        LineNumberAttribute ainfo
            = (LineNumberAttribute)ca.getAttribute(LineNumberAttribute.tag);
        if (ainfo == null)
            throw new CannotCompileException("no line number info");

        LineNumberAttribute.Pc pc = ainfo.toNearPc(lineNum);
        lineNum = pc.line;
        int index = pc.index;
        if (!modify)
            return lineNum;

        CtClass cc = declaringClass;
        cc.checkModify();
        CodeIterator iterator = ca.iterator();
        Javac jv = new Javac(cc);
        try {
            jv.recordLocalVariables(ca, index);
            jv.recordParams(getParameterTypes(),
                            Modifier.isStatic(getModifiers()));
            jv.setMaxLocals(ca.getMaxLocals());
            jv.compileStmnt(src);
            Bytecode b = jv.getBytecode();
            int locals = b.getMaxLocals();
            int stack = b.getMaxStack();
            ca.setMaxLocals(locals);

            /* We assume that there is no values in the operand stack
             * at the position where the bytecode is inserted.
             */
            if (stack > ca.getMaxStack())
                ca.setMaxStack(stack);

            index = iterator.insertAt(index, b.get());
            iterator.insert(b.getExceptionTable(), index);
            methodInfo.rebuildStackMapIf6(cc.getClassPool(), cc.getClassFile2());
            return lineNum;
        }
        catch (NotFoundException e) {
            throw new CannotCompileException(e);
        }
        catch (CompileError e) {
            throw new CannotCompileException(e);
        }
        catch (BadBytecode e) {
            throw new CannotCompileException(e);
        }
    }
}<|MERGE_RESOLUTION|>--- conflicted
+++ resolved
@@ -99,12 +99,8 @@
         }
     }
 
-<<<<<<< HEAD
+    @Override
     protected void extendToString(StringBuilder buffer) {
-=======
-    @Override
-    protected void extendToString(StringBuffer buffer) {
->>>>>>> f0008447
         buffer.append(' ');
         buffer.append(getName());
         buffer.append(' ');
