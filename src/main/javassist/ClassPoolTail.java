/*
 * Javassist, a Java-bytecode translator toolkit.
 * Copyright (C) 1999- Shigeru Chiba. All Rights Reserved.
 *
 * The contents of this file are subject to the Mozilla Public License Version
 * 1.1 (the "License"); you may not use this file except in compliance with
 * the License.  Alternatively, the contents of this file may be used under
 * the terms of the GNU Lesser General Public License Version 2.1 or later,
 * or the Apache License Version 2.0.
 *
 * Software distributed under the License is distributed on an "AS IS" basis,
 * WITHOUT WARRANTY OF ANY KIND, either express or implied. See the License
 * for the specific language governing rights and limitations under the
 * License.
 */

package javassist;

import java.io.*;

import javassist.util.JvmNamesCache;

import java.net.MalformedURLException;
import java.net.URL;
<<<<<<< HEAD
import java.util.HashSet;
import java.util.Iterator;
=======
import java.util.Collections;
import java.util.HashSet;
>>>>>>> 15070914
import java.util.Set;
import java.util.jar.JarEntry;
import java.util.jar.JarFile;

final class ClassPathList {
    ClassPathList next;
    ClassPath path;

    ClassPathList(ClassPath p, ClassPathList n) {
        next = n;
        path = p;
    }
}

final class DirClassPath implements ClassPath {
    String directory;

    DirClassPath(String dirName) {
        directory = dirName;
    }

    @Override
    public InputStream openClassfile(String classname) {
        try {
            char sep = File.separatorChar;
            String filename = directory + sep
                + JvmNamesCache.javaToJvmName(classname) + ".class";
            return new FileInputStream(filename.toString());
        }
        catch (FileNotFoundException e) {}
        catch (SecurityException e) {}
        return null;
    }

    @Override
    public URL find(String classname) {
        char sep = File.separatorChar;
        String filename = directory + sep
            + JvmNamesCache.javaToJvmName(classname) + ".class";
        File f = new File(filename);
        if (f.exists())
            try {
                return f.getCanonicalFile().toURI().toURL();
            }
            catch (MalformedURLException e) {}
            catch (IOException e) {}

        return null;
    }

    @Override
    public String toString() {
        return directory;
    }
}

final class JarDirClassPath implements ClassPath {
    JarClassPath[] jars;

    JarDirClassPath(String dirName) throws NotFoundException {
        File[] files = new File(dirName).listFiles(new FilenameFilter() {
            @Override
            public boolean accept(File dir, String name) {
                name = name.toLowerCase();
                return name.endsWith(".jar") || name.endsWith(".zip");
            }
        });

        if (files != null) {
            jars = new JarClassPath[files.length];
            for (int i = 0; i < files.length; i++)
                jars[i] = new JarClassPath(files[i].getPath());
        }
    }

    @Override
    public InputStream openClassfile(String classname) throws NotFoundException {
        if (jars != null)
            for (int i = 0; i < jars.length; i++) {
                InputStream is = jars[i].openClassfile(classname);
                if (is != null)
                    return is;
            }

        return null;    // not found
    }

    @Override
    public URL find(String classname) {
        if (jars != null)
            for (int i = 0; i < jars.length; i++) {
                URL url = jars[i].find(classname);
                if (url != null)
                    return url;
            }

        return null;    // not found
    }
}

final class JarClassPath implements ClassPath {
    Set<String> jarfileEntries;
    String jarfileURL;

    @SuppressWarnings("unchecked")
    JarClassPath(String pathname) throws NotFoundException {
        JarFile jarfile = null;
        try {
            jarfile = new JarFile(pathname);
            jarfileEntries = new HashSet<String>();
<<<<<<< HEAD
            Iterator<JarEntry> it = (Iterator<JarEntry>) jarfile.entries();
            while(it.hasNext()) {
                JarEntry je = it.next();
                if (je.getName().endsWith(".class")) {
=======
            for (JarEntry je: Collections.list(jarfile.entries()))
                if (je.getName().endsWith(".class"))
>>>>>>> 15070914
                    jarfileEntries.add(je.getName());
                }
            }
            jarfileURL = new File(pathname).getCanonicalFile()
                    .toURI().toURL().toString();
            return;
        } catch (IOException e) {}
        finally {
            if (null != jarfile)
                try {
                    jarfile.close();
                } catch (IOException e) {}
        }
        throw new NotFoundException(pathname);
    }

    @Override
    public InputStream openClassfile(String classname)
            throws NotFoundException
    {
        URL jarURL = find(classname);
        if (null != jarURL)
            try {
                if (ClassPool.cacheOpenedJarFile)
                    return jarURL.openConnection().getInputStream();
                else {
                    java.net.URLConnection con = jarURL.openConnection();
                    con.setUseCaches(false);
                    return con.getInputStream();
                }
            }
            catch (IOException e) {
                throw new NotFoundException("broken jar file?: "
                        + classname);
            }
        return null;
    }

    @Override
    public URL find(String classname) {
        String jarname = JvmNamesCache.javaToJvmName(classname) + ".class";
        if (jarfileEntries.contains(jarname)) {
            try {
                return new URL(String.format("jar:%s!/%s", jarfileURL, jarname));
            }
            catch (MalformedURLException e) {}
        }
        return null;            // not found
    }

    @Override
    public String toString() {
        return jarfileURL == null ? "<null>" : jarfileURL.toString();
    }
}

final class ClassPoolTail {
    protected ClassPathList pathList;

    public ClassPoolTail() {
        pathList = null;
    }

    @Override
    public String toString() {
        StringBuilder buf = new StringBuilder();
        buf.append("[class path: ");
        ClassPathList list = pathList;
        while (list != null) {
            buf.append(list.path.toString());
            buf.append(File.pathSeparatorChar);
            list = list.next;
        }

        buf.append(']');
        return buf.toString();
    }

    public synchronized ClassPath insertClassPath(ClassPath cp) {
        pathList = new ClassPathList(cp, pathList);
        return cp;
    }

    public synchronized ClassPath appendClassPath(ClassPath cp) {
        ClassPathList tail = new ClassPathList(cp, null);
        ClassPathList list = pathList;
        if (list == null)
            pathList = tail;
        else {
            while (list.next != null)
                list = list.next;

            list.next = tail;
        }

        return cp;
    }

    public synchronized void removeClassPath(ClassPath cp) {
        ClassPathList list = pathList;
        if (list != null)
            if (list.path == cp)
                pathList = list.next;
            else {
                while (list.next != null)
                    if (list.next.path == cp)
                        list.next = list.next.next;
                    else
                        list = list.next;
            }
    }

    public ClassPath appendSystemPath() {
        if (javassist.bytecode.ClassFile.MAJOR_VERSION < javassist.bytecode.ClassFile.JAVA_9)
            return appendClassPath(new ClassClassPath());
        ClassLoader cl = Thread.currentThread().getContextClassLoader();
        return appendClassPath(new LoaderClassPath(cl));
    }

    public ClassPath insertClassPath(String pathname)
        throws NotFoundException
    {
        return insertClassPath(makePathObject(pathname));
    }

    public ClassPath appendClassPath(String pathname)
        throws NotFoundException
    {
        return appendClassPath(makePathObject(pathname));
    }

    private static ClassPath makePathObject(String pathname)
        throws NotFoundException
    {
        String lower = pathname.toLowerCase();
        if (lower.endsWith(".jar") || lower.endsWith(".zip"))
            return new JarClassPath(pathname);

        int len = pathname.length();
        if (len > 2 && pathname.charAt(len - 1) == '*'
            && (pathname.charAt(len - 2) == '/'
                || pathname.charAt(len - 2) == File.separatorChar)) {
            String dir = pathname.substring(0, len - 2);
            return new JarDirClassPath(dir);
        }

        return new DirClassPath(pathname);
    }

    /**
     * This method does not close the output stream.
     */
    void writeClassfile(String classname, OutputStream out)
        throws NotFoundException, IOException, CannotCompileException
    {
        InputStream fin = openClassfile(classname);
        if (fin == null)
            throw new NotFoundException(classname);

        try {
            copyStream(fin, out);
        }
        finally {
            fin.close();
        }
    }

    /*
    -- faster version --
    void checkClassName(String classname) throws NotFoundException {
        if (find(classname) == null)
            throw new NotFoundException(classname);
    }

    -- slower version --

    void checkClassName(String classname) throws NotFoundException {
        InputStream fin = openClassfile(classname);
        try {
            fin.close();
        }
        catch (IOException e) {}
    }
    */


    /**
     * Opens the class file for the class specified by
     * <code>classname</code>.
     *
     * @param classname             a fully-qualified class name
     * @return null                 if the file has not been found.
     * @throws NotFoundException    if any error is reported by ClassPath.
     */
    InputStream openClassfile(String classname)
        throws NotFoundException
    {
        ClassPathList list = pathList;
        InputStream ins = null;
        NotFoundException error = null;
        while (list != null) {
            try {
                ins = list.path.openClassfile(classname);
            }
            catch (NotFoundException e) {
                if (error == null)
                    error = e;
            }

            if (ins == null)
                list = list.next;
            else
                return ins;
        }

        if (error != null)
            throw error;
        return null;    // not found
    }

    /**
     * Searches the class path to obtain the URL of the class file
     * specified by classname.  It is also used to determine whether
     * the class file exists.
     *
     * @param classname     a fully-qualified class name.
     * @return null if the class file could not be found.
     */
    public URL find(String classname) {
        ClassPathList list = pathList;
        URL url = null;
        while (list != null) {
            url = list.path.find(classname);
            if (url == null)
                list = list.next;
            else
                return url;
        }

        return null;
    }

    /**
     * Reads from an input stream until it reaches the end.
     *
     * @return          the contents of that input stream
     */
    public static byte[] readStream(InputStream fin) throws IOException {
        byte[][] bufs = new byte[8][];
        int bufsize = 4096;

        for (int i = 0; i < 8; ++i) {
            bufs[i] = new byte[bufsize];
            int size = 0;
            int len = 0;
            do {
                len = fin.read(bufs[i], size, bufsize - size);
                if (len >= 0)
                    size += len;
                else {
                    byte[] result = new byte[bufsize - 4096 + size];
                    int s = 0;
                    for (int j = 0; j < i; ++j) {
                        System.arraycopy(bufs[j], 0, result, s, s + 4096);
                        s = s + s + 4096;
                    }

                    System.arraycopy(bufs[i], 0, result, s, size);
                    return result;
                }
            } while (size < bufsize);
            bufsize *= 2;
        }

        throw new IOException("too much data");
    }

    /**
     * Reads from an input stream and write to an output stream
     * until it reaches the end.  This method does not close the
     * streams.
     */
    public static void copyStream(InputStream fin, OutputStream fout)
        throws IOException
    {
        int bufsize = 4096;
        byte[] buf = null;
        for (int i = 0; i < 64; ++i) {
            if (i < 8) {
                bufsize *= 2;
                buf = new byte[bufsize];
            }
            int size = 0;
            int len = 0;
            do {
                len = fin.read(buf, size, bufsize - size);
                if (len >= 0)
                    size += len;
                else {
                    fout.write(buf, 0, size);
                    return;
                }
            } while (size < bufsize);
            fout.write(buf);
        }

        throw new IOException("too much data");
    }
}<|MERGE_RESOLUTION|>--- conflicted
+++ resolved
@@ -22,13 +22,8 @@
 
 import java.net.MalformedURLException;
 import java.net.URL;
-<<<<<<< HEAD
 import java.util.HashSet;
 import java.util.Iterator;
-=======
-import java.util.Collections;
-import java.util.HashSet;
->>>>>>> 15070914
 import java.util.Set;
 import java.util.jar.JarEntry;
 import java.util.jar.JarFile;
@@ -139,15 +134,10 @@
         try {
             jarfile = new JarFile(pathname);
             jarfileEntries = new HashSet<String>();
-<<<<<<< HEAD
             Iterator<JarEntry> it = (Iterator<JarEntry>) jarfile.entries();
             while(it.hasNext()) {
                 JarEntry je = it.next();
                 if (je.getName().endsWith(".class")) {
-=======
-            for (JarEntry je: Collections.list(jarfile.entries()))
-                if (je.getName().endsWith(".class"))
->>>>>>> 15070914
                     jarfileEntries.add(je.getName());
                 }
             }
