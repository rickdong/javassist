/*
 * Javassist, a Java-bytecode translator toolkit.
 * Copyright (C) 1999- Shigeru Chiba. All Rights Reserved.
 *
 * The contents of this file are subject to the Mozilla Public License Version
 * 1.1 (the "License"); you may not use this file except in compliance with
 * the License.  Alternatively, the contents of this file may be used under
 * the terms of the GNU Lesser General Public License Version 2.1 or later,
 * or the Apache License Version 2.0.
 *
 * Software distributed under the License is distributed on an "AS IS" basis,
 * WITHOUT WARRANTY OF ANY KIND, either express or implied. See the License
 * for the specific language governing rights and limitations under the
 * License.
 */

package javassist;

import java.io.*;

import javassist.util.JvmNamesCache;

import java.net.MalformedURLException;
import java.net.URL;
import java.util.ArrayList;
import java.util.Collections;
import java.util.List;
import java.util.jar.JarEntry;
import java.util.jar.JarFile;

final class ClassPathList {
    ClassPathList next;
    ClassPath path;

    ClassPathList(ClassPath p, ClassPathList n) {
        next = n;
        path = p;
    }
}

final class DirClassPath implements ClassPath {
    String directory;

    DirClassPath(String dirName) {
        directory = dirName;
    }

    @Override
    public InputStream openClassfile(String classname) {
        try {
            char sep = File.separatorChar;
            String filename = directory + sep
                + JvmNamesCache.javaToJvmName(classname) + ".class";
            return new FileInputStream(filename.toString());
        }
        catch (FileNotFoundException e) {}
        catch (SecurityException e) {}
        return null;
    }

    @Override
    public URL find(String classname) {
        char sep = File.separatorChar;
        String filename = directory + sep
            + JvmNamesCache.javaToJvmName(classname) + ".class";
        File f = new File(filename);
        if (f.exists())
            try {
                return f.getCanonicalFile().toURI().toURL();
            }
            catch (MalformedURLException e) {}
            catch (IOException e) {}

        return null;
    }

    @Override
    public String toString() {
        return directory;
    }
}

final class JarDirClassPath implements ClassPath {
    JarClassPath[] jars;

    JarDirClassPath(String dirName) throws NotFoundException {
        File[] files = new File(dirName).listFiles(new FilenameFilter() {
            @Override
            public boolean accept(File dir, String name) {
                name = name.toLowerCase();
                return name.endsWith(".jar") || name.endsWith(".zip");
            }
        });

        if (files != null) {
            jars = new JarClassPath[files.length];
            for (int i = 0; i < files.length; i++)
                jars[i] = new JarClassPath(files[i].getPath());
        }
    }

    @Override
    public InputStream openClassfile(String classname) throws NotFoundException {
        if (jars != null)
            for (int i = 0; i < jars.length; i++) {
                InputStream is = jars[i].openClassfile(classname);
                if (is != null)
                    return is;
            }

        return null;    // not found
    }

    @Override
    public URL find(String classname) {
        if (jars != null)
            for (int i = 0; i < jars.length; i++) {
                URL url = jars[i].find(classname);
                if (url != null)
                    return url;
            }

        return null;    // not found
    }
}

final class JarClassPath implements ClassPath {
    List<String> jarfileEntries;
    String jarfileURL;

    JarClassPath(String pathname) throws NotFoundException {
        JarFile jarfile = null;
        try {
            jarfile = new JarFile(pathname);
            jarfileEntries = new ArrayList<String>();
            for (JarEntry je:Collections.list(jarfile.entries()))
                if (je.getName().endsWith(".class"))
                    jarfileEntries.add(je.getName());
            jarfileURL = new File(pathname).getCanonicalFile()
                    .toURI().toURL().toString();
            return;
        } catch (IOException e) {}
        finally {
            if (null != jarfile)
                try {
                    jarfile.close();
                } catch (IOException e) {}
        }
        throw new NotFoundException(pathname);
    }

    @Override
    public InputStream openClassfile(String classname)
            throws NotFoundException
    {
<<<<<<< HEAD
        try {
            String jarname = JvmNamesCache.javaToJvmName(classname) + ".class";
            JarEntry je = jarfile.getJarEntry(jarname);
            if (je != null)
                return jarfile.getInputStream(je);
            else
                return null;    // not found
        }
        catch (IOException e) {}
        throw new NotFoundException("broken jar file?: "
                                    + jarfile.getName());
=======
        URL jarURL = find(classname);
        if (null != jarURL)
            try {
                java.net.URLConnection con = jarURL.openConnection();
                con.setUseCaches(false);
                return con.getInputStream();
            }
            catch (IOException e) {
                throw new NotFoundException("broken jar file?: "
                        + classname);
            }
        return null;
>>>>>>> f0008447
    }

    @Override
    public URL find(String classname) {
<<<<<<< HEAD
        String jarname = JvmNamesCache.javaToJvmName(classname) + ".class";
        JarEntry je = jarfile.getJarEntry(jarname);
        if (je != null)
=======
        String jarname = classname.replace('.', '/') + ".class";
        if (jarfileEntries.contains(jarname))
>>>>>>> f0008447
            try {
                return new URL(String.format("jar:%s!/%s", jarfileURL, jarname));
            }
            catch (MalformedURLException e) {}
        return null;            // not found
    }

    @Override
    public String toString() {
        return jarfileURL == null ? "<null>" : jarfileURL.toString();
    }
}

final class ClassPoolTail {
    protected ClassPathList pathList;

    public ClassPoolTail() {
        pathList = null;
    }

    @Override
    public String toString() {
        StringBuilder buf = new StringBuilder();
        buf.append("[class path: ");
        ClassPathList list = pathList;
        while (list != null) {
            buf.append(list.path.toString());
            buf.append(File.pathSeparatorChar);
            list = list.next;
        }

        buf.append(']');
        return buf.toString();
    }

    public synchronized ClassPath insertClassPath(ClassPath cp) {
        pathList = new ClassPathList(cp, pathList);
        return cp;
    }

    public synchronized ClassPath appendClassPath(ClassPath cp) {
        ClassPathList tail = new ClassPathList(cp, null);
        ClassPathList list = pathList;
        if (list == null)
            pathList = tail;
        else {
            while (list.next != null)
                list = list.next;

            list.next = tail;
        }

        return cp;
    }

    public synchronized void removeClassPath(ClassPath cp) {
        ClassPathList list = pathList;
        if (list != null)
            if (list.path == cp)
                pathList = list.next;
            else {
                while (list.next != null)
                    if (list.next.path == cp)
                        list.next = list.next.next;
                    else
                        list = list.next;
            }
    }

    public ClassPath appendSystemPath() {
        if (javassist.bytecode.ClassFile.MAJOR_VERSION < javassist.bytecode.ClassFile.JAVA_9)
            return appendClassPath(new ClassClassPath());
        ClassLoader cl = Thread.currentThread().getContextClassLoader();
        return appendClassPath(new LoaderClassPath(cl));
    }

    public ClassPath insertClassPath(String pathname)
        throws NotFoundException
    {
        return insertClassPath(makePathObject(pathname));
    }

    public ClassPath appendClassPath(String pathname)
        throws NotFoundException
    {
        return appendClassPath(makePathObject(pathname));
    }

    private static ClassPath makePathObject(String pathname)
        throws NotFoundException
    {
        String lower = pathname.toLowerCase();
        if (lower.endsWith(".jar") || lower.endsWith(".zip"))
            return new JarClassPath(pathname);

        int len = pathname.length();
        if (len > 2 && pathname.charAt(len - 1) == '*'
            && (pathname.charAt(len - 2) == '/'
                || pathname.charAt(len - 2) == File.separatorChar)) {
            String dir = pathname.substring(0, len - 2);
            return new JarDirClassPath(dir);
        }

        return new DirClassPath(pathname);
    }

    /**
     * This method does not close the output stream.
     */
    void writeClassfile(String classname, OutputStream out)
        throws NotFoundException, IOException, CannotCompileException
    {
        InputStream fin = openClassfile(classname);
        if (fin == null)
            throw new NotFoundException(classname);

        try {
            copyStream(fin, out);
        }
        finally {
            fin.close();
        }
    }

    /*
    -- faster version --
    void checkClassName(String classname) throws NotFoundException {
        if (find(classname) == null)
            throw new NotFoundException(classname);
    }

    -- slower version --

    void checkClassName(String classname) throws NotFoundException {
        InputStream fin = openClassfile(classname);
        try {
            fin.close();
        }
        catch (IOException e) {}
    }
    */


    /**
     * Opens the class file for the class specified by
     * <code>classname</code>.
     *
     * @param classname             a fully-qualified class name
     * @return null                 if the file has not been found.
     * @throws NotFoundException    if any error is reported by ClassPath.
     */
    InputStream openClassfile(String classname)
        throws NotFoundException
    {
        ClassPathList list = pathList;
        InputStream ins = null;
        NotFoundException error = null;
        while (list != null) {
            try {
                ins = list.path.openClassfile(classname);
            }
            catch (NotFoundException e) {
                if (error == null)
                    error = e;
            }

            if (ins == null)
                list = list.next;
            else
                return ins;
        }

        if (error != null)
            throw error;
        return null;    // not found
    }

    /**
     * Searches the class path to obtain the URL of the class file
     * specified by classname.  It is also used to determine whether
     * the class file exists.
     *
     * @param classname     a fully-qualified class name.
     * @return null if the class file could not be found.
     */
    public URL find(String classname) {
        ClassPathList list = pathList;
        URL url = null;
        while (list != null) {
            url = list.path.find(classname);
            if (url == null)
                list = list.next;
            else
                return url;
        }

        return null;
    }

    /**
     * Reads from an input stream until it reaches the end.
     *
     * @return          the contents of that input stream
     */
    public static byte[] readStream(InputStream fin) throws IOException {
        byte[][] bufs = new byte[8][];
        int bufsize = 4096;

        for (int i = 0; i < 8; ++i) {
            bufs[i] = new byte[bufsize];
            int size = 0;
            int len = 0;
            do {
                len = fin.read(bufs[i], size, bufsize - size);
                if (len >= 0)
                    size += len;
                else {
                    byte[] result = new byte[bufsize - 4096 + size];
                    int s = 0;
                    for (int j = 0; j < i; ++j) {
                        System.arraycopy(bufs[j], 0, result, s, s + 4096);
                        s = s + s + 4096;
                    }

                    System.arraycopy(bufs[i], 0, result, s, size);
                    return result;
                }
            } while (size < bufsize);
            bufsize *= 2;
        }

        throw new IOException("too much data");
    }

    /**
     * Reads from an input stream and write to an output stream
     * until it reaches the end.  This method does not close the
     * streams.
     */
    public static void copyStream(InputStream fin, OutputStream fout)
        throws IOException
    {
        int bufsize = 4096;
        byte[] buf = null;
        for (int i = 0; i < 64; ++i) {
            if (i < 8) {
                bufsize *= 2;
                buf = new byte[bufsize];
            }
            int size = 0;
            int len = 0;
            do {
                len = fin.read(buf, size, bufsize - size);
                if (len >= 0)
                    size += len;
                else {
                    fout.write(buf, 0, size);
                    return;
                }
            } while (size < bufsize);
            fout.write(buf);
        }

        throw new IOException("too much data");
    }
}<|MERGE_RESOLUTION|>--- conflicted
+++ resolved
@@ -22,9 +22,9 @@
 
 import java.net.MalformedURLException;
 import java.net.URL;
-import java.util.ArrayList;
-import java.util.Collections;
-import java.util.List;
+import java.util.HashSet;
+import java.util.Iterator;
+import java.util.Set;
 import java.util.jar.JarEntry;
 import java.util.jar.JarFile;
 
@@ -125,17 +125,22 @@
 }
 
 final class JarClassPath implements ClassPath {
-    List<String> jarfileEntries;
+    Set<String> jarfileEntries;
     String jarfileURL;
 
+    @SuppressWarnings("unchecked")
     JarClassPath(String pathname) throws NotFoundException {
         JarFile jarfile = null;
         try {
             jarfile = new JarFile(pathname);
-            jarfileEntries = new ArrayList<String>();
-            for (JarEntry je:Collections.list(jarfile.entries()))
-                if (je.getName().endsWith(".class"))
+            jarfileEntries = new HashSet<String>();
+            Iterator<JarEntry> it = (Iterator<JarEntry>) jarfile.entries();
+            while(it.hasNext()) {
+                JarEntry je = it.next();
+                if (je.getName().endsWith(".class")) {
                     jarfileEntries.add(je.getName());
+                }
+            }
             jarfileURL = new File(pathname).getCanonicalFile()
                     .toURI().toURL().toString();
             return;
@@ -153,19 +158,6 @@
     public InputStream openClassfile(String classname)
             throws NotFoundException
     {
-<<<<<<< HEAD
-        try {
-            String jarname = JvmNamesCache.javaToJvmName(classname) + ".class";
-            JarEntry je = jarfile.getJarEntry(jarname);
-            if (je != null)
-                return jarfile.getInputStream(je);
-            else
-                return null;    // not found
-        }
-        catch (IOException e) {}
-        throw new NotFoundException("broken jar file?: "
-                                    + jarfile.getName());
-=======
         URL jarURL = find(classname);
         if (null != jarURL)
             try {
@@ -178,23 +170,17 @@
                         + classname);
             }
         return null;
->>>>>>> f0008447
     }
 
     @Override
     public URL find(String classname) {
-<<<<<<< HEAD
         String jarname = JvmNamesCache.javaToJvmName(classname) + ".class";
-        JarEntry je = jarfile.getJarEntry(jarname);
-        if (je != null)
-=======
-        String jarname = classname.replace('.', '/') + ".class";
-        if (jarfileEntries.contains(jarname))
->>>>>>> f0008447
+        if (jarfileEntries.contains(jarname)) {
             try {
                 return new URL(String.format("jar:%s!/%s", jarfileURL, jarname));
             }
             catch (MalformedURLException e) {}
+        }
         return null;            // not found
     }
 
