--- conflicted
+++ resolved
@@ -19,14 +19,10 @@
 /**
  * Signals that something could not be found.
  */
-<<<<<<< HEAD
 public class NotFoundException extends NoStackTraceException {
-=======
-public class NotFoundException extends Exception {
     /** default serialVersionUID */
     private static final long serialVersionUID = 1L;
 
->>>>>>> f0008447
     public NotFoundException(String msg) {
         super(msg);
     }
