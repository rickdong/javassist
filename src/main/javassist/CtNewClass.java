/*
 * Javassist, a Java-bytecode translator toolkit.
 * Copyright (C) 1999- Shigeru Chiba. All Rights Reserved.
 *
 * The contents of this file are subject to the Mozilla Public License Version
 * 1.1 (the "License"); you may not use this file except in compliance with
 * the License.  Alternatively, the contents of this file may be used under
 * the terms of the GNU Lesser General Public License Version 2.1 or later,
 * or the Apache License Version 2.0.
 *
 * Software distributed under the License is distributed on an "AS IS" basis,
 * WITHOUT WARRANTY OF ANY KIND, either express or implied. See the License
 * for the specific language governing rights and limitations under the
 * License.
 */

package javassist;

import java.io.DataOutputStream;
import java.io.IOException;

import javassist.bytecode.ClassFile;

class CtNewClass extends CtClassType {
    /* true if the class is an interface.
     */
    protected boolean hasConstructor;

    CtNewClass(String name, ClassPool cp,
               boolean isInterface, CtClass superclass) {
        super(name, cp);
        wasChanged = true;
        String superName;
        if (isInterface || superclass == null)
            superName = null;
        else
            superName = superclass.getName();

        classfile = new ClassFile(isInterface, name, superName);
        if (isInterface && superclass != null)
            classfile.setInterfaces(new String[] { superclass.getName() });

        setModifiers(Modifier.setPublic(getModifiers()));
        hasConstructor = isInterface;
    }

<<<<<<< HEAD
    protected void extendToString(StringBuilder buffer) {
=======
    @Override
    protected void extendToString(StringBuffer buffer) {
>>>>>>> f0008447
        if (hasConstructor)
            buffer.append("hasConstructor ");

        super.extendToString(buffer);
    }

    @Override
    public void addConstructor(CtConstructor c)
        throws CannotCompileException
    {
        hasConstructor = true;
        super.addConstructor(c);
    }

    @Override
    public void toBytecode(DataOutputStream out)
        throws CannotCompileException, IOException
    {
        if (!hasConstructor)
            try {
                inheritAllConstructors();
                hasConstructor = true;
            }
            catch (NotFoundException e) {
                throw new CannotCompileException(e);
            }

        super.toBytecode(out);
    }

    /**
     * Adds constructors inhrited from the super class.
     *
     * <p>After this method is called, the class inherits all the
     * constructors from the super class.  The added constructor
     * calls the super's constructor with the same signature.
     */
    public void inheritAllConstructors()
        throws CannotCompileException, NotFoundException
    {
        CtClass superclazz;
        CtConstructor[] cs;

        superclazz = getSuperclass();
        cs = superclazz.getDeclaredConstructors();

        int n = 0;
        for (int i = 0; i < cs.length; ++i) {
            CtConstructor c = cs[i];
            int mod = c.getModifiers();
            if (isInheritable(mod, superclazz)) {
                CtConstructor cons
                    = CtNewConstructor.make(c.getParameterTypes(),
                                            c.getExceptionTypes(), this);
                cons.setModifiers(mod & (Modifier.PUBLIC | Modifier.PROTECTED | Modifier.PRIVATE));
                addConstructor(cons);
                ++n;
            }
        }

        if (n < 1)
            throw new CannotCompileException(
                        "no inheritable constructor in " + superclazz.getName());

    }

    private boolean isInheritable(int mod, CtClass superclazz) {
        if (Modifier.isPrivate(mod))
            return false;

        if (Modifier.isPackage(mod)) {
            String pname = getPackageName();
            String pname2 = superclazz.getPackageName();
            if (pname == null)
                return pname2 == null;
            return pname.equals(pname2);
        }

        return true;
    }
}<|MERGE_RESOLUTION|>--- conflicted
+++ resolved
@@ -44,12 +44,8 @@
         hasConstructor = isInterface;
     }
 
-<<<<<<< HEAD
+    @Override
     protected void extendToString(StringBuilder buffer) {
-=======
-    @Override
-    protected void extendToString(StringBuffer buffer) {
->>>>>>> f0008447
         if (hasConstructor)
             buffer.append("hasConstructor ");
 
