/*
 * Javassist, a Java-bytecode translator toolkit.
 * Copyright (C) 1999- Shigeru Chiba. All Rights Reserved.
 *
 * The contents of this file are subject to the Mozilla Public License Version
 * 1.1 (the "License"); you may not use this file except in compliance with
 * the License.  Alternatively, the contents of this file may be used under
 * the terms of the GNU Lesser General Public License Version 2.1 or later,
 * or the Apache License Version 2.0.
 *
 * Software distributed under the License is distributed on an "AS IS" basis,
 * WITHOUT WARRANTY OF ANY KIND, either express or implied. See the License
 * for the specific language governing rights and limitations under the
 * License.
 */

package javassist;

import java.io.InputStream;
import java.net.URL;

/**
 * A search-path for obtaining a class file
 * by <code>getResourceAsStream()</code> in <code>java.lang.Class</code>.
 *
 * <p>Try adding a <code>ClassClassPath</code> when a program is running
 * with a user-defined class loader and any class files are not found with
 * the default <code>ClassPool</code>.  For example,
 *
 * <pre>
 * ClassPool cp = ClassPool.getDefault();
 * cp.insertClassPath(new ClassClassPath(this.getClass()));
 * </pre>
 *
 * This code snippet permanently adds a <code>ClassClassPath</code>
 * to the default <code>ClassPool</code>.  Note that the default
 * <code>ClassPool</code> is a singleton.  The added
 * <code>ClassClassPath</code> uses a class object representing
 * the class including the code snippet above.
 *
 * <p>Class files in a named module are private to that module.
 * This method cannot obtain class files in named modules.
 * </p>
 *
 * @see ClassPool#insertClassPath(ClassPath)
 * @see ClassPool#appendClassPath(ClassPath)
 * @see LoaderClassPath
 */
public class ClassClassPath implements ClassPath {
    private Class<?> thisClass;

    /** Creates a search path.
     *
     * @param c     the <code>Class</code> object used to obtain a class
     *              file.  <code>getResourceAsStream()</code> is called on
     *              this object.
     */
    public ClassClassPath(Class<?> c) {
        thisClass = c;
    }

    ClassClassPath() {
        /* The value of thisClass was this.getClass() in early versions:
         *
         *     thisClass = this.getClass();
         *
         * However, this made openClassfile() not search all the system
         * class paths if javassist.jar is put in jre/lib/ext/
         * (with JDK1.4).
         */
        this(java.lang.Object.class);
    }

    /**
     * Obtains a class file by <code>getResourceAsStream()</code>.
     */
    @Override
    public InputStream openClassfile(String classname) throws NotFoundException {
        String filename = '/' + classname.replace('.', '/') + ".class";
        return thisClass.getResourceAsStream(filename);
    }

    /**
     * Obtains the URL of the specified class file.
     *
     * @return null if the class file could not be found.
     */
    @Override
    public URL find(String classname) {
        String filename = '/' + classname.replace('.', '/') + ".class";
        return thisClass.getResource(filename);
    }

<<<<<<< HEAD
=======
    /**
     * Does nothing.
     */
    @Override
    public void close() {
    }

    @Override
>>>>>>> e1f0bba5
    public String toString() {
        return thisClass.getName() + ".class";
    }
}<|MERGE_RESOLUTION|>--- conflicted
+++ resolved
@@ -91,17 +91,7 @@
         return thisClass.getResource(filename);
     }
 
-<<<<<<< HEAD
-=======
-    /**
-     * Does nothing.
-     */
     @Override
-    public void close() {
-    }
-
-    @Override
->>>>>>> e1f0bba5
     public String toString() {
         return thisClass.getName() + ".class";
     }
